--- conflicted
+++ resolved
@@ -1548,11 +1548,8 @@
     &OrtApis::DisablePerSessionThreads,
     &OrtApis::CreateThreadingOptions,
     &OrtApis::ReleaseThreadingOptions,
-<<<<<<< HEAD
+    &OrtApis::ModelMetadataGetCustomMetadataMapKeys,
     &OrtApis::AddFreeDimensionOverrideByName};
-=======
-    &OrtApis::ModelMetadataGetCustomMetadataMapKeys};
->>>>>>> ec4f6c09
 
 // Assert to do a limited check to ensure Version 1 of OrtApi never changes (will detect an addition or deletion but not if they cancel out each other)
 // If this assert hits, read the above 'Rules on how to add a new Ort API version'
