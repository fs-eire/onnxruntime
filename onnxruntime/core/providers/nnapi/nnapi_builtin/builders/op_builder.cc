// Copyright (c) Microsoft Corporation. All rights reserved.
// Licensed under the MIT License.

#include <core/common/logging/logging.h>
#include <core/common/safeint.h>
#include <core/framework/tensorprotoutils.h>
#include <core/providers/common.h>
#include <onnx/onnx_pb.h>

#include "core/providers/shared/utils/utils.h"
#include "helper.h"
#include "model_builder.h"
#include "op_builder.h"
#include "op_support_checker.h"

namespace onnxruntime {
namespace nnapi {

using namespace android::nn::wrapper;
using std::vector;

#pragma region helpers

struct OpBuilderRegistrations {
  std::vector<std::unique_ptr<IOpBuilder>> builders;
  std::unordered_map<std::string, const IOpBuilder*> op_builder_map;
};

#define ADD_SCALAR_OPERAND(model_builder, input_indices, scalar_value)             \
  {                                                                                \
    uint32_t _index = 0;                                                           \
    ORT_RETURN_IF_ERROR(model_builder.AddOperandFromScalar(scalar_value, _index)); \
    input_indices.push_back(_index);                                               \
  }

Status AddTransposeOperator(ModelBuilder& model_builder,
                            const std::string& input,
                            const std::string& perm_name,
                            vector<int32_t> perm,
                            const std::string& output,
                            bool output_is_nhwc) ORT_MUST_USE_RESULT;
Status AddTransposeOperator(ModelBuilder& model_builder,
                            const std::string& input,
                            const std::string& perm_name,
                            vector<int32_t> perm,
                            const std::string& output,
                            bool output_is_nhwc) {
  auto& shaper(model_builder.GetShaper());
  const auto& operand_indices(model_builder.GetOperandIndices());
  const auto& operand_types(model_builder.GetOperandTypes());

  std::vector<uint32_t> input_indices;
  input_indices.push_back(operand_indices.at(input));  // input

  Shape perm_dimen = {SafeInt<uint32_t>(perm.size())};
  OperandType perm_operand_type(Type::TENSOR_INT32, perm_dimen);
  ORT_RETURN_IF_ERROR(model_builder.AddOperandFromPersistMemoryBuffer(perm_name, perm.data(), perm_operand_type));
  uint32_t perm_idx = operand_indices.at(perm_name);

  input_indices.push_back(perm_idx);  // permutation
  ORT_RETURN_IF_ERROR(shaper.Transpose(input, perm, output));
  OperandType output_operand_type = operand_types.at(input);
  output_operand_type.SetDimensions(shaper[output]);
  return model_builder.AddOperation(ANEURALNETWORKS_TRANSPOSE, input_indices, {output},
                                    {output_operand_type}, {output_is_nhwc});
}

Status TransposeBetweenNCHWAndNHWC(ModelBuilder& model_builder,
                                   const std::string& input,
                                   const std::string& output,
                                   bool nchw_to_nhwc) ORT_MUST_USE_RESULT;
Status TransposeBetweenNCHWAndNHWC(ModelBuilder& model_builder,
                                   const std::string& input,
                                   const std::string& output,
                                   bool nchw_to_nhwc) {
  ORT_RETURN_IF_NOT(!model_builder.UseNCHW(), "model_builder.UseNCHW() is on");
  const auto& shaper(model_builder.GetShaper());
  ORT_RETURN_IF_NOT(4 == shaper[input].size(),
                    "TransposeBetweenNCHWAndNHWC input has to be a 4d tensor, actual dimensions: ", shaper[input].size());

  std::string perm_name;
  vector<int32_t> perm;
  if (nchw_to_nhwc) {
    perm_name = model_builder.GetUniqueName(input + "nchw_to_nhwc_perm");
    perm = {0, 2, 3, 1};
  } else {  // nhwc_to_nchw
    perm_name = model_builder.GetUniqueName(input + "nhwc_to_nchw_perm");
    perm = {0, 3, 1, 2};
  }

  ORT_RETURN_IF_ERROR(AddTransposeOperator(model_builder, input, perm_name, perm, output, nchw_to_nhwc));

  if (nchw_to_nhwc) {
    ORT_RETURN_IF_ERROR(model_builder.SetNCHWToNHWCOperandMap(input, output));
  } else {  // nhwc_to_nchw
    ORT_RETURN_IF_ERROR(model_builder.SetNHWCToNCHWOperandMap(input, output));
  }

  LOGS_DEFAULT(VERBOSE) << "Operand [" << input << "] with shape "
                        << Shape2String(shaper[input])
                        << " is transposed "
                        << (nchw_to_nhwc ? "nchw_to_nhwc" : "nhwc_to_nchw")
                        << " to [" << output << "] with shape "
                        << Shape2String(shaper[output]);

  return Status::OK();
}

Status TransposeNHWCToNCHW(ModelBuilder& model_builder,
                           const std::string& input,
                           const std::string& output) ORT_MUST_USE_RESULT;
Status TransposeNHWCToNCHW(ModelBuilder& model_builder,
                           const std::string& input,
                           const std::string& output) {
  return TransposeBetweenNCHWAndNHWC(model_builder, input, output, false /* nchw_to_nhwc */);
}

Status TransposeNCHWToNHWC(ModelBuilder& model_builder,
                           const std::string& input,
                           const std::string& output) ORT_MUST_USE_RESULT;
Status TransposeNCHWToNHWC(ModelBuilder& model_builder,
                           const std::string& input,
                           const std::string& output) {
  return TransposeBetweenNCHWAndNHWC(model_builder, input, output, true /* nchw_to_nhwc */);
}

// Convert the input from nchw to nhwc
// Caller should ensure input is currently in nchw format using ModelBuilder::IsOperandNHWC
Status GetNHWCInput(ModelBuilder& model_builder, const Node& node, size_t input_index, std::string& input) {
  const auto& nchw_input = node.InputDefs()[input_index]->Name();
  if (!model_builder.GetNHWCOperand(nchw_input, input)) {
    input = model_builder.GetUniqueName(nchw_input + "_nchw_to_nhwc");
    ORT_RETURN_IF_ERROR(TransposeNCHWToNHWC(model_builder, nchw_input, input));
  }
  return Status::OK();
}

// Convert the input from nhwc to nchw
// Caller should ensure input is currently in nhwc format using ModelBuilder::IsOperandNHWC
Status GetNCHWInput(ModelBuilder& model_builder, const Node& node, size_t input_index, std::string& input) {
  const auto& nhwc_input = node.InputDefs()[input_index]->Name();
  if (!model_builder.GetNCHWOperand(nhwc_input, input)) {
    input = model_builder.GetUniqueName(nhwc_input + "_nhwc_to_nchw");
    ORT_RETURN_IF_ERROR(TransposeNHWCToNCHW(model_builder, nhwc_input, input));
  }
  return Status::OK();
}

// Transpose layouts if necessary for element wise operators with 2 inputs
// and return the layout type of output tensor
// If both inputs have same layout, the output will have the same layout
// Otherwise we will need transpose the nhwc input back to nchw, and output will be nchw
Status TransposeBinaryOpInputLayout(ModelBuilder& model_builder, const Node& node,
                                    size_t input1_idx, size_t input2_idx,
                                    std::string& input1, std::string& input2,
                                    bool& output_is_nhwc) ORT_MUST_USE_RESULT;
Status TransposeBinaryOpInputLayout(ModelBuilder& model_builder, const Node& node,
                                    size_t input1_idx, size_t input2_idx,
                                    std::string& input1, std::string& input2,
                                    bool& output_is_nhwc) {
  bool input1_is_nhwc = model_builder.IsOperandNHWC(input1);
  bool input2_is_nhwc = model_builder.IsOperandNHWC(input2);
  output_is_nhwc = false;

  if (input1_is_nhwc == input2_is_nhwc) {
    output_is_nhwc = input1_is_nhwc;
  } else if (input1_is_nhwc) {
    // need transpose input1 back to nchw
    ORT_RETURN_IF_ERROR(GetNCHWInput(model_builder, node, input1_idx, input1));
  } else {  // input2_is_nhwc
    // need transpose input2 back to nchw
    ORT_RETURN_IF_ERROR(GetNCHWInput(model_builder, node, input2_idx, input2));
  }

  return Status::OK();
}

static Status AddBinaryOperator(int32_t op_type,
                                ModelBuilder& model_builder,
                                const std::string& input1,
                                const std::string& input2,
                                bool add_activation,
                                int32_t fuse_code,
                                const std::string& output,
                                bool output_is_nhwc,
                                float output_scale = 0.0f,
                                int32_t output_zero_point = 0) ORT_MUST_USE_RESULT;
static Status AddBinaryOperator(int32_t op_type,
                                ModelBuilder& model_builder,
                                const std::string& input1,
                                const std::string& input2,
                                bool add_activation,
                                int32_t fuse_code,
                                const std::string& output,
                                bool output_is_nhwc,
                                float output_scale,
                                int32_t output_zero_point) {
  auto& shaper(model_builder.GetShaper());
  const auto& operand_indices(model_builder.GetOperandIndices());
  const auto& operand_types(model_builder.GetOperandTypes());

  std::vector<uint32_t> input_indices;
  input_indices.push_back(operand_indices.at(input1));  // input 1
  input_indices.push_back(operand_indices.at(input2));  // input 2

  if (add_activation) {
    ADD_SCALAR_OPERAND(model_builder, input_indices, fuse_code);
  }

  ORT_RETURN_IF_ERROR(shaper.Eltwise(input1, input2, output));
  const OperandType output_operand_type(operand_types.at(input1).type, shaper[output],
                                        output_scale, output_zero_point);
  ORT_RETURN_IF_ERROR(model_builder.AddOperation(op_type, input_indices,
                                                 {output}, {output_operand_type}, {output_is_nhwc}));
  return Status::OK();
}

static Status AddSqueezeOp(ModelBuilder& model_builder,
                           const std::string& node_name,
                           const std::string& input, const std::string& output,
                           vector<int32_t> axes) ORT_MUST_USE_RESULT;
static Status AddSqueezeOp(ModelBuilder& model_builder,
                           const std::string& node_name,
                           const std::string& input, const std::string& output,
                           vector<int32_t> axes) {
  if (model_builder.GetAndroidSdkVer() < 28) {
    return ORT_MAKE_STATUS(
        ONNXRUNTIME, FAIL, "Squeeze is not supported on API level ", model_builder.GetAndroidSdkVer());
  }

  auto& shaper(model_builder.GetShaper());
  const auto& operand_indices(model_builder.GetOperandIndices());
  const auto& operand_types(model_builder.GetOperandTypes());

  const auto& input_shape(shaper[input]);
  auto input_dims = input_shape.size();
  for (auto& axis : axes) {
    axis = static_cast<int32_t>(HandleNegativeAxis(axis, input_dims));
  }

  // Despite the spec of ANEURALNETWORKS_SQUEEZE at
  // https://developer.android.com/ndk/reference/group/neural-networks
  // states, that the axes (input 1 of ANEURALNETWORKS_SQUEEZE) is optional.
  //
  // The actual code of NNAPI requires the axes to be provided
  // https://android.googlesource.com/platform/frameworks/ml/+/master/nn/common/operations/Squeeze.cpp#31
  if (axes.empty()) {  // Squeeze all
    for (size_t i = 0; i < input_dims; i++) {
      if (input_shape[i] == 1)
        axes.push_back(i);
    }
  }

  const auto axes_name = model_builder.GetUniqueName(node_name + input + "_axes");
  Shape axes_dimen = {static_cast<uint32_t>(axes.size())};
  const OperandType axes_operand_type(Type::TENSOR_INT32, axes_dimen);
  ORT_RETURN_IF_ERROR(model_builder.AddOperandFromPersistMemoryBuffer(axes_name, axes.data(), axes_operand_type));

  std::vector<uint32_t> input_indices;
  input_indices.push_back(operand_indices.at(input));      // input
  input_indices.push_back(operand_indices.at(axes_name));  // axes

  ORT_RETURN_IF_ERROR(shaper.Squeeze(input, axes, output));
  const OperandType output_operand_type(operand_types.at(input).type, shaper[output]);
  ORT_RETURN_IF_ERROR(model_builder.AddOperation(ANEURALNETWORKS_SQUEEZE, input_indices,
                                                 {output}, {output_operand_type}, {false}));
  return Status::OK();
}

enum DataLayout {
  L_0231 = 0,
  L_1230 = 1,
};

// TODO, replace this with more efficient code in optimizers
static Status AddInitializerInNewLayout(ModelBuilder& model_builder,
                                        const std::string& name,
                                        const OperandType& source_operand_type,
                                        DataLayout new_layout) ORT_MUST_USE_RESULT;
static Status AddInitializerInNewLayout(ModelBuilder& model_builder,
                                        const std::string& name,
                                        const OperandType& source_operand_type,
                                        DataLayout new_layout) {
  const auto& tensor = *model_builder.GetInitializerTensors().at(name);
  const Shape& shape = source_operand_type.dimensions;
  ORT_RETURN_IF_NOT(shape.size() == 4,
                    "The initializer is not 4D: ", name, " actual dim ", shape.size());

  // TODO support other data types
  const uint8_t* src = nullptr;
  std::unique_ptr<uint8_t[]> unpacked_tensor;
  size_t tensor_byte_size;

  switch (tensor.data_type()) {
    case ONNX_NAMESPACE::TensorProto_DataType_FLOAT:
      src = reinterpret_cast<const uint8_t*>(GetTensorFloatData(tensor));
      break;
    case ONNX_NAMESPACE::TensorProto_DataType_UINT8:
    case ONNX_NAMESPACE::TensorProto_DataType_INT8: {
      ORT_RETURN_IF_ERROR(
          onnxruntime::utils::UnpackInitializerData(tensor, model_builder.GetGraphViewer().ModelPath(),
                                                    unpacked_tensor, tensor_byte_size));
      src = unpacked_tensor.get();
      break;
    }
    default:
      return ORT_MAKE_STATUS(ONNXRUNTIME, INVALID_ARGUMENT,
                             "The initializer of graph ", name,
                             " doesn't have valid type: ", tensor.data_type());
  }

  const auto out_t = shape[0], in_t = shape[1],
             h_t = shape[2], w_t = shape[3];
  Shape dest_shape;
  if (new_layout == L_0231)
    dest_shape = {out_t, h_t, w_t, in_t};  // L_0231
  else
    dest_shape = {in_t, h_t, w_t, out_t};  // L_1230 for depthwise conv weight

  OperandType operand_type = source_operand_type;
  operand_type.SetDimensions(dest_shape);
  std::unique_ptr<uint8_t[]> buffer_holder(new uint8_t[operand_type.GetOperandBlobByteSize()]);
  uint8_t* buffer = buffer_holder.get();
  size_t element_size = operand_type.GetElementByteSize();
  for (uint32_t out = 0; out < out_t; out++) {
    for (uint32_t in = 0; in < in_t; in++) {
      for (uint32_t h = 0; h < h_t; h++) {
        for (uint32_t w = 0; w < w_t; w++) {
          auto onnx_idx = out * in_t * h_t * w_t +
                          in * h_t * w_t +
                          h * w_t +
                          w;

          uint32_t nnapi_idx;
          if (new_layout == L_0231) {  // L_0231
            nnapi_idx = out * h_t * w_t * in_t +
                        h * w_t * in_t +
                        w * in_t +
                        in;
          } else {  // L_1230 for depthwise conv weight
            nnapi_idx = in * h_t * w_t * out_t +
                        h * w_t * out_t +
                        w * out_t +
                        out;
          }

          for (size_t i = 0; i < element_size; i++) {
            buffer[element_size * nnapi_idx + i] = src[element_size * onnx_idx + i];
          }
        }
      }
    }
  }

  return model_builder.AddOperandFromPersistMemoryBuffer(name, &buffer[0], operand_type);
}

// TODO, replace this with more efficient code in optimizers
static Status AddInitializerTransposed(ModelBuilder& model_builder,
                                       const OperandType& source_operand_type,
                                       const std::string& name) ORT_MUST_USE_RESULT;
static Status AddInitializerTransposed(ModelBuilder& model_builder,
                                       const OperandType& source_operand_type,
                                       const std::string& name) {
  const auto& tensor = *model_builder.GetInitializerTensors().at(name);
  const Shape& shape = source_operand_type.dimensions;

  ORT_RETURN_IF_NOT(shape.size() == 2,
                    "The initializer is not 2D: ", name, " actual dim ", shape.size());

  // TODO support other data types
  const uint8_t* src = nullptr;
  std::unique_ptr<uint8_t[]> unpacked_tensor;
  size_t tensor_byte_size;
  switch (tensor.data_type()) {
    case ONNX_NAMESPACE::TensorProto_DataType_FLOAT:
      src = reinterpret_cast<const uint8_t*>(GetTensorFloatData(tensor));
      break;
    case ONNX_NAMESPACE::TensorProto_DataType_UINT8:
    case ONNX_NAMESPACE::TensorProto_DataType_INT8: {
      ORT_RETURN_IF_ERROR(
          onnxruntime::utils::UnpackInitializerData(tensor, model_builder.GetGraphViewer().ModelPath(),
                                                    unpacked_tensor, tensor_byte_size));
      src = unpacked_tensor.get();
      break;
    }
    default:
      return ORT_MAKE_STATUS(ONNXRUNTIME, INVALID_ARGUMENT,
                             "The initializer of graph ", name,
                             " doesn't have valid type: ", tensor.data_type());
  }

  const auto x_t = shape[0], y_t = shape[1];
  Shape dest_shape = {y_t, x_t};
  OperandType operand_type = source_operand_type;
  operand_type.SetDimensions(dest_shape);
  std::unique_ptr<uint8_t[]> buffer_holder(new uint8_t[operand_type.GetOperandBlobByteSize()]);
  uint8_t* buffer = buffer_holder.get();
  size_t element_size = operand_type.GetElementByteSize();
  for (uint32_t x = 0; x < x_t; x++) {
    for (uint32_t y = 0; y < y_t; y++) {
      for (size_t i = 0; i < element_size; i++) {
        buffer[element_size * (y * x_t + x) + i] = src[element_size * (x * y_t + y) + i];
      }
    }
  }

  return model_builder.AddOperandFromPersistMemoryBuffer(name, &buffer[0], operand_type);
}

static Status ComputeConvPads(
    const Shape& input_dimen,
    const uint32_t weight_size_y, const uint32_t weight_size_x,
    const std::vector<int32_t>& onnx_pads, const std::vector<int32_t>& onnx_strides, const std::vector<int32_t>& onnx_dilations,
    AutoPadType auto_pad_type, bool nchw,
    vector<int32_t>& pads_out) ORT_MUST_USE_RESULT;
static Status ComputeConvPads(
    const Shape& input_dimen,
    const uint32_t weight_size_y, const uint32_t weight_size_x,
    const std::vector<int32_t>& onnx_pads, const std::vector<int32_t>& onnx_strides, const std::vector<int32_t>& onnx_dilations,
    AutoPadType auto_pad_type, bool nchw,
    vector<int32_t>& pads_out) {
  const int32_t input_size_y = nchw ? input_dimen[2] : input_dimen[1];
  const int32_t input_size_x = nchw ? input_dimen[3] : input_dimen[2];
  const int32_t stride_y = onnx_strides[0];
  const int32_t stride_x = onnx_strides[1];
  const int32_t dilation_y = onnx_dilations[0];
  const int32_t dilation_x = onnx_dilations[1];

  int64_t padding_top = onnx_pads[0];
  int64_t padding_bottom = onnx_pads[2];
  int64_t padding_left = onnx_pads[1];
  int64_t padding_right = onnx_pads[3];

  ORT_RETURN_IF_ERROR(ComputePad(input_size_y,
                                 stride_y, weight_size_y, dilation_y,
                                 auto_pad_type,
                                 padding_top, padding_bottom));
  ORT_RETURN_IF_ERROR(ComputePad(input_size_x,
                                 stride_x, weight_size_x, dilation_x,
                                 auto_pad_type,
                                 padding_left, padding_right));

  pads_out = {static_cast<int32_t>(padding_top), static_cast<int32_t>(padding_left),
              static_cast<int32_t>(padding_bottom), static_cast<int32_t>(padding_right)};

  return Status::OK();
}

static Status HandleAutoPad(const Shape& input_shape,
                            const uint32_t weight_size_y,
                            const uint32_t weight_size_x,
                            const vector<int32_t>& onnx_strides,
                            const vector<int32_t>& onnx_dilations,
                            AutoPadType auto_pad_type,
                            bool use_nchw,
                            vector<int32_t>& onnx_pads,
                            int32_t& nnapi_padding_code,
                            bool& use_auto_pad) ORT_MUST_USE_RESULT;
static Status HandleAutoPad(const Shape& input_shape,
                            const uint32_t weight_size_y,
                            const uint32_t weight_size_x,
                            const vector<int32_t>& onnx_strides,
                            const vector<int32_t>& onnx_dilations,
                            AutoPadType auto_pad_type,
                            bool use_nchw,
                            vector<int32_t>& onnx_pads,
                            int32_t& nnapi_padding_code,
                            bool& use_auto_pad) {
  use_auto_pad = false;
  if (auto_pad_type != AutoPadType::NOTSET) {
    ORT_RETURN_IF_ERROR(ComputeConvPads(input_shape, weight_size_y, weight_size_x,
                                        onnx_pads, onnx_strides, onnx_dilations,
                                        auto_pad_type, use_nchw,
                                        onnx_pads));

    if (AutoPadType::VALID == auto_pad_type || AutoPadType::SAME_UPPER == auto_pad_type) {
      use_auto_pad = true;
      nnapi_padding_code = (AutoPadType::VALID == auto_pad_type) ? ANEURALNETWORKS_PADDING_VALID
                                                                 : ANEURALNETWORKS_PADDING_SAME;
    }
  } else if (onnx_dilations == std::vector<int32_t>{1, 1}) {
    // Since NNAPI runs more efficiently using auto_pad, we try to map the NOTSET padding to auto_pad
    vector<int32_t> same_upper_pads;
    ORT_RETURN_IF_ERROR(ComputeConvPads(input_shape, weight_size_y, weight_size_x,
                                        onnx_pads, onnx_strides, onnx_dilations,
                                        AutoPadType::SAME_UPPER, use_nchw,
                                        same_upper_pads));
    if (onnx_pads == same_upper_pads) {
      use_auto_pad = true;
      nnapi_padding_code = ANEURALNETWORKS_PADDING_SAME;
    }
  }

  return Status::OK();
}

<<<<<<< HEAD
static float GetQuantizationScale(const ModelBuilder& model_builder, const Node& node, size_t idx) {
  const auto& scale_tensor = *model_builder.GetInitializerTensors().at(node.InputDefs()[idx]->Name());
  return GetTensorFloatData(scale_tensor)[0];
}

static Status GetQuantizationZeroPoint(const ModelBuilder& model_builder, const Node& node, size_t idx, int32_t& zero_point)
    ORT_MUST_USE_RESULT;
static Status GetQuantizationZeroPoint(const ModelBuilder& model_builder, const Node& node, size_t idx, int32_t& zero_point) {
  std::unique_ptr<uint8_t[]> unpacked_tensor;
  size_t tensor_byte_size;
  const auto& zero_point_tensor = *model_builder.GetInitializerTensors().at(node.InputDefs()[idx]->Name());
  ORT_RETURN_IF_ERROR(
      onnxruntime::utils::UnpackInitializerData(zero_point_tensor, model_builder.GetGraphViewer().ModelPath(),
                                                unpacked_tensor, tensor_byte_size));
  zero_point = static_cast<int32_t>(unpacked_tensor.get()[0]);
  return Status::OK();
}

=======
>>>>>>> f649f917
// Get scales and zero points for the qlinear binary ops (which has 2 input and 1 output)
// QLinearConv, QLinearMatmul, QLinearAdd
// a, b are inputs, and y is output
static Status GetBinaryOpQuantizationScaleAndZeroPoint(
    const ModelBuilder& model_builder, const Node& node,
    float& a_scale, float& b_scale, float& y_scale,
    int32_t& a_zero_point, int32_t& b_zero_point, int32_t& y_zero_point) ORT_MUST_USE_RESULT;
static Status GetBinaryOpQuantizationScaleAndZeroPoint(
    const ModelBuilder& model_builder, const Node& node,
    float& a_scale, float& b_scale, float& y_scale,
    int32_t& a_zero_point, int32_t& b_zero_point, int32_t& y_zero_point) {
  const auto& initializers = model_builder.GetInitializerTensors();
  a_scale = GetQuantizationScale(initializers, node, 1);
  b_scale = GetQuantizationScale(initializers, node, 4);
  y_scale = GetQuantizationScale(initializers, node, 6);

  ORT_RETURN_IF_ERROR(GetQuantizationZeroPoint(initializers, node, 2, a_zero_point));
  ORT_RETURN_IF_ERROR(GetQuantizationZeroPoint(initializers, node, 5, b_zero_point));
  ORT_RETURN_IF_ERROR(GetQuantizationZeroPoint(initializers, node, 7, y_zero_point));

  return Status::OK();
}

static Status GetConvOpQuantizationScaleAndZeroPoint(
    const ModelBuilder& model_builder, const Node& node,
    float& a_scale, float& w_scale, float& y_scale,
    int32_t& a_zero_point, int32_t& w_zero_point, int32_t& y_zero_point,
    optional<vector<float>>& w_scales) ORT_MUST_USE_RESULT;
static Status GetConvOpQuantizationScaleAndZeroPoint(
    const ModelBuilder& model_builder, const Node& node,
    float& a_scale, float& w_scale, float& y_scale,
    int32_t& a_zero_point, int32_t& w_zero_point, int32_t& y_zero_point,
    optional<vector<float>>& w_scales) {
  // Get scale and zero points
  // We will handle per-channel weight scale and zero point later
  ORT_RETURN_IF_ERROR(
      GetBinaryOpQuantizationScaleAndZeroPoint(model_builder, node,
                                               a_scale, w_scale, y_scale,
                                               a_zero_point, w_zero_point, y_zero_point));

  const auto input_defs = node.InputDefs();
  const auto& initializers(model_builder.GetInitializerTensors());
  const auto& weight_tensor = *initializers.at(input_defs[3]->Name());

  // We are done here is this is u8u8 QLinearConv
  if (weight_tensor.data_type() == ONNX_NAMESPACE::TensorProto_DataType_UINT8)
    return Status::OK();

  // Now we have u8s8 QlinearConv
  // u8s8 QlinearConv always have 0 as zero point so we are not getting it here
  // and we do not use w_scale here, so we reset them back to 0
  w_scale = 0.0f;
  w_zero_point = 0;

  // We need to copy the 1d scales array for per-channel quantization
  const auto& scale_tensor = *initializers.at(input_defs[4]->Name());
  const auto* scales = GetTensorFloatData(scale_tensor);
  size_t scales_size = scale_tensor.dims().empty() ? 1 : scale_tensor.dims()[0];
  vector<float> scales_vec(scales_size, 0.0f);
  memcpy(scales_vec.data(), scales, sizeof(float) * scales_size);
  w_scales = onnxruntime::make_optional(std::move(scales_vec));
  return Status::OK();
}

static Status GetConvOpQuantizationScaleAndZeroPoint(
    const ModelBuilder& model_builder, const Node& node,
    float& a_scale, float& w_scale, float& y_scale,
    int32_t& a_zero_point, int32_t& w_zero_point, int32_t& y_zero_point,
    optional<vector<float>>& w_scales) ORT_MUST_USE_RESULT;
static Status GetConvOpQuantizationScaleAndZeroPoint(
    const ModelBuilder& model_builder, const Node& node,
    float& a_scale, float& w_scale, float& y_scale,
    int32_t& a_zero_point, int32_t& w_zero_point, int32_t& y_zero_point,
    optional<vector<float>>& w_scales) {
  // Get scale and zero points
  // We will handle per-channel weight scale and zero point later
  ORT_RETURN_IF_ERROR(
      GetBinaryOpQuantizationScaleAndZeroPoint(model_builder, node,
                                               a_scale, w_scale, y_scale,
                                               a_zero_point, w_zero_point, y_zero_point));

  const auto input_defs = node.InputDefs();
  const auto& initializers(model_builder.GetInitializerTensors());
  const auto& weight_tensor = *initializers.at(input_defs[3]->Name());

  // We are done here is this is u8u8 QLinearConv
  if (weight_tensor.data_type() == ONNX_NAMESPACE::TensorProto_DataType_UINT8)
    return Status::OK();

  // Now we have u8s8 QlinearConv
  // u8s8 QlinearConv always have 0 as zero point so we are not getting it here
  // and we do not use w_scale here, so we reset them back to 0
  w_scale = 0.0f;
  w_zero_point = 0;

  // We need to copy the 1d scales array for per-channel quantization
  const auto& scale_tensor = *initializers.at(input_defs[4]->Name());
  const auto* scales = GetTensorFloatData(scale_tensor);
  size_t scales_size = scale_tensor.dims().empty() ? 1 : scale_tensor.dims()[0];
  vector<float> scales_vec(scales_size, 0.0f);
  memcpy(scales_vec.data(), scales, sizeof(float) * scales_size);
  w_scales = onnxruntime::make_optional(std::move(scales_vec));
  return Status::OK();
}

// NNAPI has the quantization scale and zero point embedded in the ANeuralNetworksOperandType
// ONNX has the quantization scale and zero point as the inputs of the qlinear operators
// We want to verify the scale and zeropoint of the ONNX inputs matches the values embedded in the NNAPI inputs
static Status IsValidInputQuantizedType(const ModelBuilder& model_builder,
                                        const std::string& input_name,
                                        float scale,
                                        int32_t zero_point) ORT_MUST_USE_RESULT;
static Status IsValidInputQuantizedType(const ModelBuilder& model_builder,
                                        const std::string& input_name,
                                        float scale,
                                        int32_t zero_point) {
  const OperandType& input_operand_type = model_builder.GetOperandTypes().at(input_name);
  if (input_operand_type.operandType.scale != scale) {
    return ORT_MAKE_STATUS(ONNXRUNTIME, INVALID_ARGUMENT,
                           "Input [", input_name,
                           "] NNAPI input scale: ", input_operand_type.operandType.scale,
                           ", ONNX input scale: ", scale);
  }

  if (input_operand_type.operandType.zeroPoint != zero_point) {
    return ORT_MAKE_STATUS(ONNXRUNTIME, INVALID_ARGUMENT,
                           "Input [", input_name,
                           "] NNNAPI input zero point: ", input_operand_type.operandType.zeroPoint,
                           ", ONNX input zero point: ", zero_point);
  }

  return Status::OK();
}

static Status IsValidConvWeightQuantizedType(const ModelBuilder& model_builder,
                                             const std::string& input_name,
                                             float scale,
                                             int32_t zero_point,
                                             const optional<vector<float>>& scales) ORT_MUST_USE_RESULT;
static Status IsValidConvWeightQuantizedType(const ModelBuilder& model_builder,
                                             const std::string& input_name,
                                             float scale,
                                             int32_t zero_point,
                                             const optional<vector<float>>& scales) {
  // first verify as the weight has no per-channel quantization
  ORT_RETURN_IF_ERROR(IsValidInputQuantizedType(model_builder, input_name, scale, zero_point));

  if (scales) {
    const OperandType& input_operand_type = model_builder.GetOperandTypes().at(input_name);
    if (!input_operand_type.channelQuant) {
      return ORT_MAKE_STATUS(ONNXRUNTIME, INVALID_ARGUMENT,
                             "Input [", input_name, "] has no channelQuant");
    }

    if (input_operand_type.channelQuant.value().scales != scales.value()) {
      return ORT_MAKE_STATUS(ONNXRUNTIME, INVALID_ARGUMENT,
                             "Input [", input_name, "] has mismatch scales between onnx and NNAPI");
    }
  }

  return Status::OK();
}

static void AddBinaryOpQuantizationScaleAndZeroPointToSkip(ModelBuilder& model_builder, const Node& node) {
  const auto input_defs(node.InputDefs());
  model_builder.AddInitializerToSkip(input_defs[1]->Name());  // a_scale
  model_builder.AddInitializerToSkip(input_defs[2]->Name());  // a_zero_point
  model_builder.AddInitializerToSkip(input_defs[4]->Name());  // b_scale
  model_builder.AddInitializerToSkip(input_defs[5]->Name());  // b_zero_point
  model_builder.AddInitializerToSkip(input_defs[6]->Name());  // y_scale
  model_builder.AddInitializerToSkip(input_defs[7]->Name());  // y_zero_point
}

Status GetQuantizedInputScaleAndZeroPoint(const ModelBuilder& model_builder,
                                          const Node& node,
                                          const std::string& input_name,
                                          float& scale,
                                          int32_t& zero_point) ORT_MUST_USE_RESULT;
Status GetQuantizedInputScaleAndZeroPoint(const ModelBuilder& model_builder,
                                          const Node& node,
                                          const std::string& input_name,
                                          float& scale,
                                          int32_t& zero_point) {
  const auto& op_type = node.OpType();
  auto qlinear_op_type = GetQLinearOpType(node);
  assert(qlinear_op_type != QLinearOpType::Unknown &&
         qlinear_op_type != QLinearOpType::QuantizeLinear);

  size_t scale_idx, zero_point_idx;
  if (qlinear_op_type == QLinearOpType::DequantizeLinear ||
      qlinear_op_type == QLinearOpType::QLinearSigmoid) {
    scale_idx = 1;
    zero_point_idx = 2;
  } else if (IsQLinearBinaryOp(qlinear_op_type)) {
    const auto input_defs(node.InputDefs());
    if (input_name == input_defs[0]->Name()) {
      scale_idx = 1;
      zero_point_idx = 2;
    } else if (input_name == input_defs[3]->Name()) {
      scale_idx = 4;
      zero_point_idx = 5;
    } else {
      return ORT_MAKE_STATUS(ONNXRUNTIME, INVALID_ARGUMENT,
                             "Unknown input: ", input_name, ", for op: ", op_type);
    }
  } else {
    return ORT_MAKE_STATUS(ONNXRUNTIME, INVALID_ARGUMENT, "Unsupported op: ", op_type);
  }

  scale = GetQuantizationScale(model_builder.GetInitializerTensors(), node, scale_idx);
  zero_point = 0;
  if (node.InputDefs().size() > 2) {
    ORT_RETURN_IF_ERROR(GetQuantizationZeroPoint(model_builder.GetInitializerTensors(), node, zero_point_idx, zero_point));
  }

  return Status::OK();
}

template <class T>
void CreateSharedOpBuilderImpl(const std::string& op_type,
                               OpBuilderRegistrations& op_registrations,
                               const std::vector<std::string>& op_types) {
  // The shared OpSupportChecker is already in the OpSupportCheckerRegistrations
  if (op_registrations.op_builder_map.find(op_type) != op_registrations.op_builder_map.cend())
    return;

  op_registrations.builders.push_back(onnxruntime::make_unique<T>());
  for (const auto& op : op_types) {
    op_registrations.op_builder_map.emplace(op, op_registrations.builders.back().get());
  }
}

#pragma endregion helpers

#pragma region op_base

class BaseOpBuilder : public IOpBuilder {
 public:
  virtual ~BaseOpBuilder() = default;
  virtual void AddInitializersToSkip(ModelBuilder& /* model_builder */, const Node& /* node */) const override {}
  Status AddToModelBuilder(ModelBuilder& model_builder, const Node& node) const override final ORT_MUST_USE_RESULT;

 protected:
  virtual Status AddToModelBuilderImpl(ModelBuilder& model_builder, const Node& node) const ORT_MUST_USE_RESULT = 0;
};

Status BaseOpBuilder::AddToModelBuilder(ModelBuilder& model_builder, const Node& node) const {
  OpSupportCheckParams params{
      model_builder.GetAndroidSdkVer(),
      model_builder.UseNCHW(),
  };

  ORT_RETURN_IF_NOT(IsNodeSupported(node, model_builder.GetGraphViewer(), params), "Unsupported operator ", node.OpType());
  ORT_RETURN_IF_ERROR(AddToModelBuilderImpl(model_builder, node));
  LOGS_DEFAULT(VERBOSE) << "Operator name: [" << node.Name()
                        << "] type: [" << node.OpType() << "] was added";
  return Status::OK();
}

#pragma endregion op_base

#pragma region op_binary

class BinaryOpBuilder : public BaseOpBuilder {
 public:
  void AddInitializersToSkip(ModelBuilder& model_builder, const Node& node) const override;
  static void CreateSharedOpBuilder(const std::string& op_type, OpBuilderRegistrations& op_registrations);

 private:
  Status AddToModelBuilderImpl(ModelBuilder& model_builder, const Node& node) const override ORT_MUST_USE_RESULT;
};

void BinaryOpBuilder::AddInitializersToSkip(ModelBuilder& model_builder, const Node& node) const {
  const auto& op = node.OpType();
  if (op == "QLinearAdd") {
    AddBinaryOpQuantizationScaleAndZeroPointToSkip(model_builder, node);
  }
}

/* static */ void BinaryOpBuilder::CreateSharedOpBuilder(
    const std::string& op_type, OpBuilderRegistrations& op_registrations) {
  CreateSharedOpBuilderImpl<BinaryOpBuilder>(
      op_type, op_registrations,
      {
          "Add",
          "Sub",
          "Mul",
          "Div",
          "QLinearAdd",
          "Pow",
      });
}

Status BinaryOpBuilder::AddToModelBuilderImpl(ModelBuilder& model_builder, const Node& node) const {
  const auto& op_type(node.OpType());
  const auto input_defs(node.InputDefs());

  int32_t op_code;
  bool add_activation = true;
  bool op_is_qlinear = op_type == "QLinearAdd";
  if (op_type == "Add" || op_is_qlinear) {
    op_code = ANEURALNETWORKS_ADD;
  } else if (op_type == "Sub") {
    op_code = ANEURALNETWORKS_SUB;
  } else if (op_type == "Mul") {
    op_code = ANEURALNETWORKS_MUL;
  } else if (op_type == "Div") {
    op_code = ANEURALNETWORKS_DIV;
  } else if (op_type == "Pow") {
    add_activation = false;  // ANEURALNETWORKS_POW does not have activation
    op_code = ANEURALNETWORKS_POW;
  } else {
    return ORT_MAKE_STATUS(ONNXRUNTIME, INVALID_ARGUMENT, "UnaryOpBuilder, unknown op: ", op_type);
  }

  size_t a_idx = 0, b_idx = 1;
  if (op_is_qlinear) {
    b_idx = 3;
  }

  std::string input1 = input_defs[a_idx]->Name();
  std::string input2 = input_defs[b_idx]->Name();
  const auto& output = node.OutputDefs()[0]->Name();

  bool output_is_nhwc = false;
  ORT_RETURN_IF_ERROR(
      TransposeBinaryOpInputLayout(model_builder, node, a_idx, b_idx, input1, input2, output_is_nhwc));

  float a_scale = 0.0f,
        b_scale = 0.0f,
        y_scale = 0.0f;
  int32_t a_zero_point = 0,
          b_zero_point = 0,
          y_zero_point = 0;

  if (op_is_qlinear) {
    ORT_RETURN_IF_ERROR(GetBinaryOpQuantizationScaleAndZeroPoint(model_builder, node,
                                                                 a_scale, b_scale, y_scale,
                                                                 a_zero_point, b_zero_point, y_zero_point));
  }

  // Verify if the scale and zero point matchs from onnx input and nnapi input match
  if (op_is_qlinear) {
    ORT_RETURN_IF_ERROR(IsValidInputQuantizedType(model_builder, input1, a_scale, a_zero_point));
    ORT_RETURN_IF_ERROR(IsValidInputQuantizedType(model_builder, input2, b_scale, b_zero_point));
  }

  int32_t fuse_code = ANEURALNETWORKS_FUSED_NONE;
  if (add_activation) {
    fuse_code = model_builder.FindActivation(node, *node.OutputDefs()[0]);
  }

  return AddBinaryOperator(op_code, model_builder,
                           input1, input2,
                           add_activation, fuse_code,
                           output, output_is_nhwc, y_scale, y_zero_point);
}

#pragma endregion

#pragma region op_relu

class ReluOpBuilder : public BaseOpBuilder {
 private:
  Status AddToModelBuilderImpl(ModelBuilder& model_builder, const Node& node) const override ORT_MUST_USE_RESULT;
};

Status ReluOpBuilder::AddToModelBuilderImpl(ModelBuilder& model_builder, const Node& node) const {
  auto& shaper(model_builder.GetShaper());
  const auto& operand_indices(model_builder.GetOperandIndices());
  const auto& operand_types(model_builder.GetOperandTypes());

  const auto& input = node.InputDefs()[0]->Name();
  const auto& output = node.OutputDefs()[0]->Name();
  bool output_is_nhwc = model_builder.IsOperandNHWC(input);
  ORT_RETURN_IF_ERROR(shaper.Identity(input, output));
  const OperandType output_operand_type(operand_types.at(input).type, shaper[output]);

  // skip this relu if it is some op's fuse output
  if (Contains(model_builder.GetFusedActivations(), input)) {
    LOGS_DEFAULT(VERBOSE) << "Relu Node [" << node.Name() << "] fused";
    model_builder.RegisterOperand(output, operand_indices.at(input), output_operand_type, output_is_nhwc);
  } else {
    std::vector<uint32_t> input_indices;
    input_indices.push_back(operand_indices.at(input));
    ORT_RETURN_IF_ERROR(model_builder.AddOperation(ANEURALNETWORKS_RELU, input_indices,
                                                   {output}, {output_operand_type}, {output_is_nhwc}));
  }

  return Status::OK();
}

#pragma endregion op_relu

#pragma region op_transpose

class TransposeOpBuilder : public BaseOpBuilder {
 private:
  Status AddToModelBuilderImpl(ModelBuilder& model_builder, const Node& node) const override ORT_MUST_USE_RESULT;
};

Status TransposeOpBuilder::AddToModelBuilderImpl(ModelBuilder& model_builder, const Node& node) const {
  auto& shaper(model_builder.GetShaper());

  auto input = node.InputDefs()[0]->Name();
  const auto& output = node.OutputDefs()[0]->Name();
  NodeAttrHelper helper(node);
  vector<int32_t> perm = helper.Get("perm", vector<int32_t>());
  auto input_dims = shaper[input].size();
  if (perm.empty()) {
    for (int32_t i = input_dims - 1; i >= 0; i--)
      perm.push_back(i);
  } else {
    ORT_RETURN_IF_NOT(perm.size() == input_dims, "Perm and input should have same dimension");
  }

  if (model_builder.IsOperandNHWC(input)) {
    ORT_RETURN_IF_NOT(input_dims == 4, "Only 4D shape can be nhwc");

    // we are using nhwc here, but the axis is in nchw, need to transpose axis from nchw to nhwc
    const int32_t axis_nchw_to_nhwc[4]{0, 3, 1, 2};
    for (size_t i = 0; i < perm.size(); i++)
      perm[i] = axis_nchw_to_nhwc[perm[i]];
  }

  std::string perm_name = model_builder.GetUniqueName(node.Name() + input + "perm");

  // It is possible this onnx transpose operator can be nchw->nhwc, but so far I don't see
  // any scenario will do this since onnx is nchw only, assume the output is always not nhwc
  // even it is, there will be extra transpose in the onnx model to convert it back to nchw
  // before conv/pool/... operators
  ORT_RETURN_IF_ERROR(AddTransposeOperator(model_builder, input, perm_name, perm, output, false /* is_nhwc */));

  return Status::OK();
}

#pragma endregion op_transpose

#pragma region op_reshape

class ReshapeOpBuilder : public BaseOpBuilder {
 public:
  void AddInitializersToSkip(ModelBuilder& model_builder, const Node& node) const override;
  static Status AddReshapeOperator(ModelBuilder& model_builder, const Node& node,
                                   const std::string& input, const std::vector<int32_t>& shape) ORT_MUST_USE_RESULT;

 private:
  Status AddToModelBuilderImpl(ModelBuilder& model_builder, const Node& node) const override ORT_MUST_USE_RESULT;
  static bool CanSkipReshape(const ModelBuilder& model_builder, const Node& node, size_t input_rank, size_t output_rank);
};

void ReshapeOpBuilder::AddInitializersToSkip(ModelBuilder& model_builder, const Node& node) const {
  model_builder.AddInitializerToSkip(node.InputDefs()[1]->Name());
}

// We can skip the Reshape if all the output edges satisfies both the following conditions
// 1. The output the reshape/flatten is not an output of the graph
// 2. The output of the reshape/flatten is the input 0 of one or more GEMM/Matmul operators,
//    and not any other types of operator,
//    and the input rank >= 2 and output_rank == 2
//    This is because Gemm/Matmul will map to ANEURALNETWORKS_FULLY_CONNECTED in NNAPI,
//    ANEURALNETWORKS_FULLY_CONNECTED will flatten the 2+ dim input 0 to 2d
// The reason we want to skip Reshape is that Reshape is not running on Hardware (NPU,...) in NNAPI for
// some CPU (e.g. Qualcomm SD for now), skipping unnecessary Reshape will prevent context switching
// between NNAPI CPU impl and Hardware Accelerator impl and will speed up the execution
// If we are going to skip the reshape, we will still add correct shape and operand type for the output in
// onnxruntime::nnapi::Model.
/* static */ bool ReshapeOpBuilder::CanSkipReshape(const ModelBuilder& model_builder, const Node& node,
                                                   size_t input_rank, size_t output_rank) {
  const auto& output = node.OutputDefs()[0]->Name();
  // We will go through all the output edges
  for (auto it = node.OutputEdgesBegin(), end = node.OutputEdgesEnd(); it != end; ++it) {
    const auto& op_type = it->GetNode().OpType();
    // TODO add quantized matmul when reshape support quantized input
    if (op_type != "Gemm" && op_type != "MatMul") {
      LOGS_DEFAULT(VERBOSE) << "Reshape/Flatten can only be skipped when the output is Gemm/Matmul"
                            << " or no op is using the output (output is graph output)"
                            << ", output name, " << output
                            << " is used by " << op_type;
      return false;
    }

    // NNAPI ANEURALNETWORKS_FULLY_CONNECTED will only flatten the input 0
    if (it->GetDstArgIndex() != 0) {
      LOGS_DEFAULT(VERBOSE) << "Reshape/Flatten can only be skipped when the output is input 0 of Gemm/Matmul"
                            << ", output name, " << output;
      return false;
    }

    // We only support 2d matmul/gemm here
    // And NNAPI ANEURALNETWORKS_FULLY_CONNECTED will only flatten input rank >= 2
    if (input_rank < 2 || output_rank != 2) {
      LOGS_DEFAULT(VERBOSE) << "Reshape/Flatten can only be skipped when input_rank >= 2 and output_rank == 2"
                            << ", output name, " << output
                            << ", the actual input_rank, " << input_rank
                            << ", the actual output_rank, " << output_rank;
      return false;
    }
  }

  // If we reach here, we have all the Reshape outputs are used by gemm/matmul, or Reshape has no output edge
  // Check if the Reshape output is a graph output, if so we cannot skip the Reshape
  // We do not care the case where the Reshape output is a dead end
  for (const auto* node_arg : model_builder.GetGraphViewer().GetOutputs()) {
    if (node_arg->Name() == output) {
      LOGS_DEFAULT(VERBOSE) << "Reshape/Flatten can not be skipped when the output is a graph output"
                            << ", output name, " << output;
      return false;
    }
  }

  LOGS_DEFAULT(VERBOSE) << "Skipping Reshape/Flatten node ["
                        << node.Name() << "] with output, " << output;
  return true;
}

/* static */ Status ReshapeOpBuilder::AddReshapeOperator(ModelBuilder& model_builder,
                                                         const Node& node,
                                                         const std::string& input,
                                                         const std::vector<int32_t>& shape) {
  auto& shaper(model_builder.GetShaper());
  const auto& operand_indices(model_builder.GetOperandIndices());
  const auto& operand_types(model_builder.GetOperandTypes());
  const auto& output = node.OutputDefs()[0]->Name();
  ORT_RETURN_IF_ERROR(shaper.Reshape(input, shape, output));
  auto input_rank = shaper[input].size();
  auto output_rank = shaper[output].size();

  // Since Reshape is not running using hardware in NNAPI for some CPU (e.g. Qualcomm SD for now)
  // We will try to see if we the skip the Reshape to prevent context switching between
  // NNAPI CPU impl and NNAPI hardware accelerator impl
  if (CanSkipReshape(model_builder, node, input_rank, output_rank)) {
    // Since reshape can be skipped, only register the dimension and type, with same index and new name
    const OperandType output_operand_type(operand_types.at(input).type, shaper[output]);
    model_builder.RegisterOperand(output, operand_indices.at(input), output_operand_type, false);
  } else {
    // We still need to perform a reshape here
    // Add input
    std::vector<uint32_t> input_indices;
    input_indices.push_back(operand_indices.at(input));
    // Add new shape
    Shape shape_dimen = {static_cast<uint32_t>(shape.size())};
    std::string shape_name = model_builder.GetUniqueName(node.Name() + input + "newshape");
    OperandType shape_operand_type(Type::TENSOR_INT32, shape_dimen);
    ORT_RETURN_IF_ERROR(model_builder.AddOperandFromPersistMemoryBuffer(shape_name, shape.data(), shape_operand_type));
    input_indices.push_back(operand_indices.at(shape_name));

    const OperandType output_operand_type(operand_types.at(input).type, shaper[output]);
    ORT_RETURN_IF_ERROR(model_builder.AddOperation(ANEURALNETWORKS_RESHAPE, input_indices, {output}, {output_operand_type}, {false}));
  }

  return Status::OK();
}

Status ReshapeOpBuilder::AddToModelBuilderImpl(ModelBuilder& model_builder, const Node& node) const {
  auto& shaper(model_builder.GetShaper());
  const auto& initializers(model_builder.GetInitializerTensors());

  auto input = node.InputDefs()[0]->Name();
  if (model_builder.IsOperandNHWC(input)) {
    // We want to transpose nhwc operand back to nchw before reshape
    ORT_RETURN_IF_ERROR(GetNCHWInput(model_builder, node, 0, input));
  }

  const auto& shape_tensor = *initializers.at(node.InputDefs()[1]->Name());
  const int64_t* raw_shape = GetTensorInt64Data(shape_tensor);
  const auto size = SafeInt<uint32_t>(shape_tensor.dims()[0]);

  Shape input_shape = shaper[input];
  std::vector<int32_t> shape(size);
  for (uint32_t i = 0; i < size; i++) {
    int32_t dim = SafeInt<int32_t>(raw_shape[i]);
    // NNAPI reshape does not support 0 as dimension
    shape[i] = dim == 0 ? input_shape[i] : dim;
  }

  return AddReshapeOperator(model_builder, node, input, shape);
}

#pragma endregion op_reshape

#pragma region op_batchnormalization

class BatchNormalizationOpBuilder : public BaseOpBuilder {
 public:
  void AddInitializersToSkip(ModelBuilder& model_builder, const Node& node) const override;

 private:
  Status AddToModelBuilderImpl(ModelBuilder& model_builder, const Node& node) const override ORT_MUST_USE_RESULT;
};

void BatchNormalizationOpBuilder::AddInitializersToSkip(ModelBuilder& model_builder, const Node& node) const {
  // skip everything except input0 for BatchNormalization
  model_builder.AddInitializerToSkip(node.InputDefs()[1]->Name());  // scale
  model_builder.AddInitializerToSkip(node.InputDefs()[2]->Name());  // B
  model_builder.AddInitializerToSkip(node.InputDefs()[3]->Name());  // mean
  model_builder.AddInitializerToSkip(node.InputDefs()[4]->Name());  //var
}

Status BatchNormalizationOpBuilder::AddToModelBuilderImpl(ModelBuilder& model_builder, const Node& node) const {
  auto& shaper(model_builder.GetShaper());
  const auto& operand_types(model_builder.GetOperandTypes());
  const auto& initializers(model_builder.GetInitializerTensors());
  NodeAttrHelper helper(node);

  // For reshape we are not really doing anything but
  // register a new operand with new shape
  const auto& input = node.InputDefs()[0]->Name();
  const auto& output = node.OutputDefs()[0]->Name();

  const auto& scale_tensor = *initializers.at(node.InputDefs()[1]->Name());
  const auto& bias_tensor = *initializers.at(node.InputDefs()[2]->Name());
  const auto& mean_tensor = *initializers.at(node.InputDefs()[3]->Name());
  const auto& var_tensor = *initializers.at(node.InputDefs()[4]->Name());
  const auto eps = helper.Get("epsilon", 1e-5f);

  const auto size = SafeInt<uint32_t>(scale_tensor.dims()[0]);
  vector<float> a, b;
  a.reserve(size);
  b.reserve(size);

  const float* scale_data = GetTensorFloatData(scale_tensor);
  const float* bias_data = GetTensorFloatData(bias_tensor);
  const float* mean_data = GetTensorFloatData(mean_tensor);
  const float* var_data = GetTensorFloatData(var_tensor);

  for (int64_t i = 0; i < size; i++) {
    a.push_back(scale_data[i] / sqrt(var_data[i] + eps));
    b.push_back((scale_data[i] * -mean_data[i]) / sqrt(var_data[i] + eps) +
                bias_data[i]);
  }

  const auto tensor_a_name = model_builder.GetUniqueName(node.Name() + input + "_imm_a");
  const auto tensor_b_name = model_builder.GetUniqueName(node.Name() + input + "_imm_b");
  const auto tensor_imm_product_name = model_builder.GetUniqueName(node.Name() + input + "_imm_mul");
  Shape tensor_a_dimen = {size};

  bool input_is_nhwc = model_builder.IsOperandNHWC(input);
  bool output_is_nhwc = input_is_nhwc;

  if (!input_is_nhwc) {
    // the batch normalization is applied on C channel,
    // if the input is NC[HW], will need correct shape for tensor_a/b
    // to make sure we are broadcasting on the correct channel,
    // input shape {N, C}       ==> tensor_a/b's shape {size}
    // input shape {N, C, H}    ==> tensor_a/b's shape {size, 1}
    // input shape {N, C, H, W} ==> tensor_a/b's shape {size, 1, 1}
    const auto input_rank = shaper[input].size();
    for (size_t i = 2; i < input_rank; i++)
      tensor_a_dimen.push_back(1);
  }

  shaper.AddShape(tensor_a_name, tensor_a_dimen);
  shaper.AddShape(tensor_b_name, tensor_a_dimen);
  const OperandType a_operand_type(operand_types.at(input).type, tensor_a_dimen);
  ORT_RETURN_IF_ERROR(model_builder.AddOperandFromPersistMemoryBuffer(tensor_a_name, a.data(), a_operand_type));
  const OperandType b_operand_type(operand_types.at(input).type, tensor_a_dimen);
  ORT_RETURN_IF_ERROR(model_builder.AddOperandFromPersistMemoryBuffer(tensor_b_name, b.data(), b_operand_type));

  // Mul
  ORT_RETURN_IF_ERROR(AddBinaryOperator(ANEURALNETWORKS_MUL,
                                        model_builder,
                                        input, tensor_a_name,
                                        true /* add_activation */, ANEURALNETWORKS_FUSED_NONE,
                                        tensor_imm_product_name,
                                        output_is_nhwc));

  // Add
  int32_t fuse_code = model_builder.FindActivation(node, *node.OutputDefs()[0]);
  ORT_RETURN_IF_ERROR(AddBinaryOperator(ANEURALNETWORKS_ADD,
                                        model_builder,
                                        tensor_imm_product_name, tensor_b_name,
                                        true /* add_activation */, fuse_code,
                                        output,
                                        output_is_nhwc));

  return Status::OK();
}

#pragma endregion op_batchnormalization

#pragma region op_pool

class PoolOpBuilder : public BaseOpBuilder {
 public:
  static void CreateSharedOpBuilder(const std::string& op_type, OpBuilderRegistrations& op_registrations);

 private:
  Status AddToModelBuilderImpl(ModelBuilder& model_builder, const Node& node) const override ORT_MUST_USE_RESULT;
};

/* static */ void PoolOpBuilder::CreateSharedOpBuilder(
    const std::string& op_type, OpBuilderRegistrations& op_registrations) {
  CreateSharedOpBuilderImpl<PoolOpBuilder>(
      op_type, op_registrations,
      {
          "GlobalAveragePool",
          "GlobalMaxPool",
          "AveragePool",
          "MaxPool",
      });
}

Status PoolOpBuilder::AddToModelBuilderImpl(ModelBuilder& model_builder, const Node& node) const {
  auto& shaper(model_builder.GetShaper());
  const auto& operand_indices(model_builder.GetOperandIndices());
  const auto& operand_types(model_builder.GetOperandTypes());

  NodeAttrHelper helper(node);

  auto input = node.InputDefs()[0]->Name();
  bool use_nchw = model_builder.UseNCHW();
  bool input_is_nhwc = model_builder.IsOperandNHWC(input);
  bool output_is_nhwc = false;
  if (use_nchw) {
    ORT_RETURN_IF_NOT(!input_is_nhwc, "model_builder.UseNCHW() but input is NHWC");
  } else {
    output_is_nhwc = true;
    if (!input_is_nhwc) {
      ORT_RETURN_IF_ERROR(GetNHWCInput(model_builder, node, 0, input));
    }
  }

  const auto& output = node.OutputDefs()[0]->Name();
  const auto& op_type = node.OpType();

  int32_t op_code;
  bool is_average_pool = op_type == "AveragePool";
  if (is_average_pool || op_type == "GlobalAveragePool")
    op_code = ANEURALNETWORKS_AVERAGE_POOL_2D;
  else  // (op_type == "MaxPool" || op_type == "GlobalMaxPool")
    op_code = ANEURALNETWORKS_MAX_POOL_2D;

  vector<int32_t> onnx_pads, onnx_strides, kernel_shape;
  bool use_auto_pad = false;
  int32_t nnapi_padding_code = ANEURALNETWORKS_PADDING_VALID;
  const auto& input_shape = shaper[input];
  if (is_average_pool || op_type == "MaxPool") {
    const auto auto_pad_type = StringToAutoPadType(helper.Get("auto_pad", "NOTSET"));
    kernel_shape = helper.Get("kernel_shape", vector<int32_t>{0, 0});
    onnx_strides = helper.Get("strides", vector<int>{1, 1});
    onnx_pads = helper.Get("pads", vector<int>{0, 0, 0, 0});
    const auto weight_size_y = static_cast<uint32_t>(kernel_shape[0]);
    const auto weight_size_x = static_cast<uint32_t>(kernel_shape[1]);
    ORT_RETURN_IF_ERROR(
        HandleAutoPad(input_shape, weight_size_y, weight_size_x,
                      onnx_strides, {1, 1} /* onnx_dilations */,
                      auto_pad_type, use_nchw,
                      onnx_pads, nnapi_padding_code, use_auto_pad));
  } else {  // (op_type == "GlobalAveragePool" || op_type == "GlobalMaxPool")
    use_auto_pad = true;
    nnapi_padding_code = ANEURALNETWORKS_PADDING_VALID;
    onnx_strides = vector<int32_t>{1, 1};
    onnx_pads = vector<int32_t>{0, 0, 0, 0};
    if (use_nchw) {
      kernel_shape = vector<int32_t>{static_cast<int32_t>(input_shape[2]),
                                     static_cast<int32_t>(input_shape[3])};
    } else {
      kernel_shape = vector<int32_t>{static_cast<int32_t>(input_shape[1]),
                                     static_cast<int32_t>(input_shape[2])};
    }
  }

  int32_t fuse_code = model_builder.FindActivation(node, *node.OutputDefs()[0]);
  std::vector<uint32_t> input_indices;
  input_indices.push_back(operand_indices.at(input));

  if (use_auto_pad) {
    ADD_SCALAR_OPERAND(model_builder, input_indices, nnapi_padding_code);
  } else {
    ADD_SCALAR_OPERAND(model_builder, input_indices, onnx_pads[1]);
    ADD_SCALAR_OPERAND(model_builder, input_indices, onnx_pads[3]);
    ADD_SCALAR_OPERAND(model_builder, input_indices, onnx_pads[0]);
    ADD_SCALAR_OPERAND(model_builder, input_indices, onnx_pads[2]);
  }

  ADD_SCALAR_OPERAND(model_builder, input_indices, onnx_strides[1]);
  ADD_SCALAR_OPERAND(model_builder, input_indices, onnx_strides[0]);
  ADD_SCALAR_OPERAND(model_builder, input_indices, kernel_shape[1]);
  ADD_SCALAR_OPERAND(model_builder, input_indices, kernel_shape[0]);
  ADD_SCALAR_OPERAND(model_builder, input_indices, fuse_code);

  if (model_builder.GetAndroidSdkVer() > 28) {  // nchw only supported on api 29+
    ADD_SCALAR_OPERAND(model_builder, input_indices, use_nchw);
  }

  ORT_RETURN_IF_ERROR(shaper.Pool(input,
                                  onnx_pads, onnx_strides, kernel_shape,
                                  use_nchw,
                                  output));
  OperandType output_operand_type = operand_types.at(input);
  output_operand_type.SetDimensions(shaper[output]);
  ORT_RETURN_IF_ERROR(model_builder.AddOperation(op_code, input_indices,
                                                 {output}, {output_operand_type}, {output_is_nhwc}));
  return Status::OK();
}

#pragma endregion op_pool

#pragma region op_conv

class ConvOpBuilder : public BaseOpBuilder {
 public:
  void AddInitializersToSkip(ModelBuilder& model_builder, const Node& node) const override;
  static void CreateSharedOpBuilder(const std::string& op_type, OpBuilderRegistrations& op_registrations);

 private:
  Status AddToModelBuilderImpl(ModelBuilder& model_builder, const Node& node) const override ORT_MUST_USE_RESULT;
};

/* static */ void ConvOpBuilder::CreateSharedOpBuilder(
    const std::string& op_type, OpBuilderRegistrations& op_registrations) {
  CreateSharedOpBuilderImpl<ConvOpBuilder>(
      op_type, op_registrations,
      {
          "Conv",
          "QLinearConv",
      });
}

void ConvOpBuilder::AddInitializersToSkip(ModelBuilder& model_builder, const Node& node) const {
  const auto& op = node.OpType();
  const auto input_defs = node.InputDefs();

  // skip the weight for conv as we need to transpose
  if (op == "QLinearConv") {
    AddBinaryOpQuantizationScaleAndZeroPointToSkip(model_builder, node);
    model_builder.AddInitializerToSkip(input_defs[3]->Name());  // w
    if (input_defs.size() > 8)
      model_builder.AddInitializerToSkip(input_defs[8]->Name());  // B
  } else {
    model_builder.AddInitializerToSkip(input_defs[1]->Name());  // w
  }
}

Status ConvOpBuilder::AddToModelBuilderImpl(ModelBuilder& model_builder, const Node& node) const {
  auto& shaper(model_builder.GetShaper());
  const auto& operand_indices(model_builder.GetOperandIndices());
  const auto& operand_types(model_builder.GetOperandTypes());
  const auto& initializers(model_builder.GetInitializerTensors());
  NodeAttrHelper helper(node);
  const auto input_defs = node.InputDefs();
  const auto& op_type = node.OpType();
  bool is_qlinear_conv = (op_type == "QLinearConv");

  // onnx strides are in the order height, width
  // while nnapi strides are in the order width, height
  const auto onnx_strides = helper.Get("strides", vector<int>{1, 1});

  // onnx pads are in the order top, left, bottom, right
  // while nnapi pads is in the order left, right, top, bottom
  auto onnx_pads = helper.Get("pads", vector<int>{0, 0, 0, 0});

  // onnx dilations is in the order height, width
  // while nnapi dilations are in the order width, height
  const auto onnx_dilations = helper.Get("dilations", vector<int>{1, 1});
  const auto group = helper.Get("group", 1);

  size_t x_idx = 0,
         w_idx = is_qlinear_conv ? 3 : 1,
         b_idx = is_qlinear_conv ? 8 : 2;

  auto input = input_defs[x_idx]->Name();
  bool use_nchw = model_builder.UseNCHW();
  bool input_is_nhwc = model_builder.IsOperandNHWC(input);
  bool output_is_nhwc = false;
  if (use_nchw) {
    ORT_RETURN_IF_NOT(!input_is_nhwc, "model_builder.UseNCHW() but input is NHWC");
  } else {
    output_is_nhwc = true;
    if (!input_is_nhwc) {
      ORT_RETURN_IF_ERROR(GetNHWCInput(model_builder, node, x_idx, input));
    }
  }

  const auto& weight = input_defs[w_idx]->Name();
  const auto& weight_tensor = *initializers.at(weight);
  auto conv_type = GetConvType(node, model_builder.GetGraphViewer().GetAllInitializedTensors());
  bool conv_2d = (conv_type == ConvType::Regular),
       depthwise_conv_2d = (conv_type == ConvType::Depthwise),
       grouped_conv_2d = (conv_type == ConvType::Grouped);

  float x_scale = 0.0f,
        w_scale = 0.0f,
        y_scale = 0.0f;
  int32_t x_zero_point = 0,
          w_zero_point = 0,
          y_zero_point = 0;

  // this is for per-channel quantization weights
  optional<vector<float>> w_scales;

  if (is_qlinear_conv) {
    ORT_RETURN_IF_ERROR(GetConvOpQuantizationScaleAndZeroPoint(model_builder, node,
                                                               x_scale, w_scale, y_scale,
                                                               x_zero_point, w_zero_point, y_zero_point,
                                                               w_scales));
  }

  Shape onnx_weight_shape;
  for (auto dim : weight_tensor.dims())
    onnx_weight_shape.push_back(SafeInt<uint32_t>(dim));

  Type onnx_weight_type;
  switch (weight_tensor.data_type()) {
    case ONNX_NAMESPACE::TensorProto_DataType_FLOAT:
      onnx_weight_type = Type::TENSOR_FLOAT32;
      break;
    case ONNX_NAMESPACE::TensorProto_DataType_UINT8:
      onnx_weight_type = Type::TENSOR_QUANT8_ASYMM;
      break;
    case ONNX_NAMESPACE::TensorProto_DataType_INT8:
      onnx_weight_type = Type::TENSOR_QUANT8_SYMM_PER_CHANNEL;
      break;
    default:
      return ORT_MAKE_STATUS(ONNXRUNTIME, INVALID_ARGUMENT,
                             "The initializer of graph ", weight, " doesn't have valid type: ", weight_tensor.data_type());
  }

  // Get weight operand type
  // Per-channel quantized weight is handled differently
  OperandType onnx_weight_operand_type =
      (is_qlinear_conv && w_scales.has_value())
          ? OperandType{onnx_weight_type, onnx_weight_shape,
                        SymmPerChannelQuantParams{w_scales.value(),
                                                  depthwise_conv_2d ? 3u : 0u}}  // channelDim is 3 for depthwise-conv
          : OperandType{onnx_weight_type, onnx_weight_shape, w_scale, w_zero_point};

  // Pre-process weights
  if (conv_2d || grouped_conv_2d) {
    ORT_RETURN_IF_ERROR(AddInitializerInNewLayout(model_builder, weight, onnx_weight_operand_type, L_0231));
  } else {  // depthwise_conv_2d
    ORT_RETURN_IF_ERROR(AddInitializerInNewLayout(model_builder, weight, onnx_weight_operand_type, L_1230));
  }

  if (is_qlinear_conv) {
    // Verify if the scale and zero point matchs from onnx input/weight and nnapi input/weight
    ORT_RETURN_IF_ERROR(IsValidInputQuantizedType(model_builder, input, x_scale, x_zero_point));
    ORT_RETURN_IF_ERROR(IsValidConvWeightQuantizedType(model_builder, weight, w_scale, w_zero_point, w_scales));
  }

  bool hasBias = (input_defs.size() > b_idx);
  std::string bias = hasBias ? input_defs[b_idx]->Name() : weight + "_bias";
  if (!hasBias) {
    const auto weight_dimen = shaper[weight];
    Shape bias_dimen;
    if (conv_2d || grouped_conv_2d)
      bias_dimen = {weight_dimen[0]};
    else
      bias_dimen = {weight_dimen[3]};

    const auto& weight_type = operand_types.at(weight).type;
    if (weight_type == Type::TENSOR_FLOAT32) {
      vector<float> buffer(bias_dimen[0], 0.0f);
      OperandType bias_operand_type(Type::TENSOR_FLOAT32, bias_dimen, x_scale * w_scale);
      ORT_RETURN_IF_ERROR(model_builder.AddOperandFromPersistMemoryBuffer(bias, buffer.data(), bias_operand_type));
    } else if (weight_type == Type::TENSOR_QUANT8_ASYMM || weight_type == Type::TENSOR_QUANT8_SYMM_PER_CHANNEL) {
      vector<int32_t> buffer(bias_dimen[0], 0);
      OperandType bias_operand_type(Type::TENSOR_INT32, bias_dimen, x_scale * w_scale);
      ORT_RETURN_IF_ERROR(model_builder.AddOperandFromPersistMemoryBuffer(bias, buffer.data(), bias_operand_type));
    } else {
      return ORT_MAKE_STATUS(ONNXRUNTIME, INVALID_ARGUMENT, "Unknown weight type ", TypeToStr(weight_type));
    }
  } else if (is_qlinear_conv) {
    // QLinearConv's bias type need special handling to add scale for quantization input
    const auto& bias_tensor = *model_builder.GetInitializerTensors().at(bias);
    ORT_RETURN_IF_NOT(bias_tensor.data_type() == ONNX_NAMESPACE::TensorProto_DataType_INT32,
                      "bias of QLinearConv should be int32, actual type: ", bias_tensor.data_type());
    Shape bias_dimen;
    for (auto dim : bias_tensor.dims())
      bias_dimen.push_back(SafeInt<uint32_t>(dim));

    const void* buffer = GetTensorInt32Data(bias_tensor);
    OperandType bias_operand_type(Type::TENSOR_INT32, bias_dimen, x_scale * w_scale);
    ORT_RETURN_IF_ERROR(model_builder.AddOperandFromPersistMemoryBuffer(bias, buffer, bias_operand_type));
  }

  const auto auto_pad_type = StringToAutoPadType(helper.Get("auto_pad", "NOTSET"));
  bool use_auto_pad = false;
  int32_t nnapi_padding_code = ANEURALNETWORKS_PADDING_SAME;
  const auto& input_shape = shaper[input];
  const auto& kernel_shape = shaper[weight];
  const auto weight_size_y = kernel_shape[1];
  const auto weight_size_x = kernel_shape[2];
  ORT_RETURN_IF_ERROR(
      HandleAutoPad(input_shape, weight_size_y, weight_size_x,
                    onnx_strides, onnx_dilations,
                    auto_pad_type, use_nchw,
                    onnx_pads, nnapi_padding_code, use_auto_pad));

  std::vector<uint32_t> input_indices;
  input_indices.push_back(operand_indices.at(input));
  input_indices.push_back(operand_indices.at(weight));
  input_indices.push_back(operand_indices.at(bias));

  if (use_auto_pad) {
    ADD_SCALAR_OPERAND(model_builder, input_indices, nnapi_padding_code);
  } else {
    ADD_SCALAR_OPERAND(model_builder, input_indices, onnx_pads[1]);
    ADD_SCALAR_OPERAND(model_builder, input_indices, onnx_pads[3]);
    ADD_SCALAR_OPERAND(model_builder, input_indices, onnx_pads[0]);
    ADD_SCALAR_OPERAND(model_builder, input_indices, onnx_pads[2]);
  }

  ADD_SCALAR_OPERAND(model_builder, input_indices, onnx_strides[1]);
  ADD_SCALAR_OPERAND(model_builder, input_indices, onnx_strides[0]);

  if (!conv_2d) {
    if (depthwise_conv_2d) {
      int32_t depthwiseMultiplier = shaper[weight][3] / group;
      ADD_SCALAR_OPERAND(model_builder, input_indices, depthwiseMultiplier);
    } else {  // grouped_conv_2d
      ADD_SCALAR_OPERAND(model_builder, input_indices, group);
    }
  }

  int32_t fuse_code = model_builder.FindActivation(node, *node.OutputDefs()[0]);
  ADD_SCALAR_OPERAND(model_builder, input_indices, fuse_code);

  if (model_builder.GetAndroidSdkVer() > 28) {
    ADD_SCALAR_OPERAND(model_builder, input_indices, use_nchw);

    // 1. NNAPI Grouped Conv does not support dilations
    // 2. There is a bug in NNAPI (not sure NNAPI itself or Qualcomm Hexagon driver),
    //    setting dilation (even it is the default (1,1)) will make the execution fall back to CPU
    //    so if dilations == (1,1) we simply ignore it
    if (!grouped_conv_2d &&
        (onnx_dilations[1] != 1 || onnx_dilations[0] != 1)) {
      ADD_SCALAR_OPERAND(model_builder, input_indices, onnx_dilations[1]);
      ADD_SCALAR_OPERAND(model_builder, input_indices, onnx_dilations[0]);
    }
  }

  int32_t operationCode;
  const auto& output = node.OutputDefs()[0]->Name();
  if (conv_2d || grouped_conv_2d) {
    operationCode = conv_2d ? ANEURALNETWORKS_CONV_2D
                            : ANEURALNETWORKS_GROUPED_CONV_2D;
    ORT_RETURN_IF_ERROR(shaper.Conv(input, weight,
                                    onnx_pads, onnx_strides, onnx_dilations,
                                    use_nchw,
                                    output));
  } else {  // depthwise_conv_2d
    operationCode = ANEURALNETWORKS_DEPTHWISE_CONV_2D;
    ORT_RETURN_IF_ERROR(shaper.DepthwiseConv(input, weight,
                                             onnx_pads, onnx_strides, onnx_dilations,
                                             use_nchw,
                                             output));
  }

  const OperandType output_operand_type(operand_types.at(input).type, shaper[output], y_scale, y_zero_point);
  ORT_RETURN_IF_ERROR(model_builder.AddOperation(operationCode, input_indices,
                                                 {output}, {output_operand_type}, {output_is_nhwc}));
  return Status::OK();
}

#pragma endregion op_conv

#pragma region op_cast

class CastOpBuilder : public BaseOpBuilder {
 private:
  Status AddToModelBuilderImpl(ModelBuilder& model_builder, const Node& node) const override ORT_MUST_USE_RESULT;
};

Status CastOpBuilder::AddToModelBuilderImpl(ModelBuilder& model_builder, const Node& node) const {
  auto& shaper(model_builder.GetShaper());
  const auto& operand_indices(model_builder.GetOperandIndices());
  NodeAttrHelper helper(node);

  const auto& input = node.InputDefs()[0]->Name();
  const auto& output = node.OutputDefs()[0]->Name();
  bool output_is_nhwc = model_builder.IsOperandNHWC(input);

  auto to = helper.Get("to", 0);
  Type type;
  switch (to) {
    case ONNX_NAMESPACE::TensorProto::FLOAT:
      type = Type::TENSOR_FLOAT32;
      break;
    case ONNX_NAMESPACE::TensorProto::INT32:
      type = Type::TENSOR_INT32;
      break;
    default:
      return ORT_MAKE_STATUS(ONNXRUNTIME, INVALID_ARGUMENT, "Invalid cast to type: ", to);
  }

  std::vector<uint32_t> input_indices;
  input_indices.push_back(operand_indices.at(input));
  ORT_RETURN_IF_ERROR(shaper.Identity(input, output));
  const OperandType output_operand_type(type, shaper[output]);
  ORT_RETURN_IF_ERROR(model_builder.AddOperation(ANEURALNETWORKS_CAST, input_indices, {output},
                                                 {output_operand_type}, {output_is_nhwc}));
  return Status::OK();
}

#pragma endregion

#pragma region op_softmax

class SoftMaxOpBuilder : public BaseOpBuilder {
 private:
  Status AddToModelBuilderImpl(ModelBuilder& model_builder, const Node& node) const override ORT_MUST_USE_RESULT;
};

Status SoftMaxOpBuilder::AddToModelBuilderImpl(ModelBuilder& model_builder, const Node& node) const {
  auto& shaper(model_builder.GetShaper());
  const auto& operand_indices(model_builder.GetOperandIndices());
  const auto& operand_types(model_builder.GetOperandTypes());
  const auto android_sdk_ver = model_builder.GetAndroidSdkVer();
  NodeAttrHelper helper(node);

  auto input = node.InputDefs()[0]->Name();
  bool input_is_nhwc = model_builder.IsOperandNHWC(input);
  bool output_is_nhwc = input_is_nhwc;
  if (android_sdk_ver < 29) {
    if (model_builder.IsOperandNHWC(input)) {
      output_is_nhwc = false;
      // We want to transpose nhwc operand back to nchw before softmax
      ORT_RETURN_IF_ERROR(GetNCHWInput(model_builder, node, 0, input));
    }
  }

  int32_t axis = helper.Get("axis", 1);
  if (output_is_nhwc) {
    const int32_t axis_nchw_to_nhwc[4]{0, 3, 1, 2};
    axis = axis_nchw_to_nhwc[axis];
  }

  const auto& output = node.OutputDefs()[0]->Name();
  float beta = 1.f;
  std::vector<uint32_t> input_indices;
  input_indices.push_back(operand_indices.at(input));
  ADD_SCALAR_OPERAND(model_builder, input_indices, beta);

  if (android_sdk_ver > 28) {
    // you can only specify axis for android api level 29+
    ADD_SCALAR_OPERAND(model_builder, input_indices, axis);
  }

  ORT_RETURN_IF_ERROR(shaper.Identity(input, output));
  const OperandType output_operand_type(operand_types.at(input).type, shaper[output]);
  ORT_RETURN_IF_ERROR(model_builder.AddOperation(ANEURALNETWORKS_SOFTMAX, input_indices,
                                                 {output}, {output_operand_type}, {output_is_nhwc}));
  return Status::OK();
}

#pragma endregion

#pragma region op_identity

class IdentityOpBuilder : public BaseOpBuilder {
 private:
  Status AddToModelBuilderImpl(ModelBuilder& model_builder, const Node& node) const override ORT_MUST_USE_RESULT;
};

Status IdentityOpBuilder::AddToModelBuilderImpl(ModelBuilder& model_builder, const Node& node) const {
  // Identity is not really going to do anything
  // Just register the dimension and type, with same index and new name
  auto& shaper(model_builder.GetShaper());
  const auto& operand_indices(model_builder.GetOperandIndices());
  const auto& operand_types(model_builder.GetOperandTypes());

  const auto& input = node.InputDefs()[0]->Name();
  const auto& output = node.OutputDefs()[0]->Name();
  bool output_is_nhwc = model_builder.IsOperandNHWC(input);

  std::vector<uint32_t> input_indices;
  input_indices.push_back(operand_indices.at(input));  // input

  ORT_RETURN_IF_ERROR(shaper.Identity(input, output));
  const OperandType output_operand_type(operand_types.at(input).type, shaper[output]);
  model_builder.RegisterOperand(output, operand_indices.at(input), output_operand_type, output_is_nhwc);
  return Status::OK();
}

#pragma endregion

#pragma region op_gemm

class GemmOpBuilder : public BaseOpBuilder {
 public:
  void AddInitializersToSkip(ModelBuilder& model_builder, const Node& node) const override;
  static void CreateSharedOpBuilder(const std::string& op_type, OpBuilderRegistrations& op_registrations);

 private:
  Status AddToModelBuilderImpl(ModelBuilder& model_builder, const Node& node) const override ORT_MUST_USE_RESULT;
};

/* static */ void GemmOpBuilder::CreateSharedOpBuilder(
    const std::string& op_type, OpBuilderRegistrations& op_registrations) {
  CreateSharedOpBuilderImpl<GemmOpBuilder>(
      op_type, op_registrations,
      {
          "Gemm",
          "MatMul",
          "QLinearMatMul",
      });
}

void GemmOpBuilder::AddInitializersToSkip(ModelBuilder& model_builder, const Node& node) const {
  const auto& op = node.OpType();
  const auto input_defs(node.InputDefs());
  if (op == "MatMul") {
    model_builder.AddInitializerToSkip(input_defs[1]->Name());
  } else if (op == "Gemm") {
    NodeAttrHelper helper(node);
    const auto transB = helper.Get("transB", 0);
    if (transB == 0)
      model_builder.AddInitializerToSkip(input_defs[1]->Name());
  } else if (op == "QLinearMatMul") {
    AddBinaryOpQuantizationScaleAndZeroPointToSkip(model_builder, node);
    model_builder.AddInitializerToSkip(input_defs[3]->Name());  // b
  }
}

Status GemmOpBuilder::AddToModelBuilderImpl(ModelBuilder& model_builder, const Node& node) const {
  auto& shaper(model_builder.GetShaper());
  const auto& operand_indices(model_builder.GetOperandIndices());
  const auto& operand_types(model_builder.GetOperandTypes());
  const auto& initializers(model_builder.GetInitializerTensors());

  const auto& op = node.OpType();
  const auto input_defs(node.InputDefs());
  NodeAttrHelper helper(node);
  bool is_qlinear_matmul = op == "QLinearMatMul";

  size_t a_idx = 0,
         b_idx = is_qlinear_matmul ? 3 : 1,
         c_idx = 2;  // QLinearMatMul has no bias

  const auto& input1 = input_defs[a_idx]->Name();
  const auto& input2 = input_defs[b_idx]->Name();
  const auto& output = node.OutputDefs()[0]->Name();
  const auto transB = helper.Get("transB", 0);

  float a_scale = 0.0f,
        b_scale = 0.0f,
        y_scale = 0.0f;
  int32_t a_zero_point = 0,
          b_zero_point = 0,
          y_zero_point = 0;

  if (is_qlinear_matmul) {
    ORT_RETURN_IF_ERROR(GetBinaryOpQuantizationScaleAndZeroPoint(model_builder, node,
                                                                 a_scale, b_scale, y_scale,
                                                                 a_zero_point, b_zero_point, y_zero_point));
  }

  uint32_t input_2_idx;
  if (transB == 0) {
    Type onnx_mat_b_type;
    if (!is_qlinear_matmul)
      onnx_mat_b_type = Type::TENSOR_FLOAT32;
    else
      onnx_mat_b_type = Type::TENSOR_QUANT8_ASYMM;

    const auto& mat_b_tensor = *initializers.at(input2);
    Shape onnx_mat_b_shape;
    for (auto dim : mat_b_tensor.dims())
      onnx_mat_b_shape.push_back(SafeInt<uint32_t>(dim));

    const OperandType onnx_mat_b_operand_type(onnx_mat_b_type, onnx_mat_b_shape, b_scale, b_zero_point);
    ORT_RETURN_IF_ERROR(AddInitializerTransposed(model_builder, onnx_mat_b_operand_type, input2));
  }

  input_2_idx = operand_indices.at(input2);

  // Verify if the scale and zero point matchs from onnx input and nnapi input
  if (is_qlinear_matmul) {
    ORT_RETURN_IF_ERROR(IsValidInputQuantizedType(model_builder, input1, a_scale, a_zero_point));
    ORT_RETURN_IF_ERROR(IsValidInputQuantizedType(model_builder, input2, b_scale, b_zero_point));
  }

  uint32_t bias_idx;
  bool has_bias = (op == "Gemm") && (input_defs.size() > 2);
  if (has_bias) {
    const auto& bias = input_defs[c_idx]->Name();
    // We need squeeze the input tensor to 1d if necessary
    if (shaper[bias].size() > 1) {
      std::string bias_squeezed = model_builder.GetUniqueName(node.Name() + op + "_bias_squeezed");
      // We will use squeeze all here
      ORT_RETURN_IF_ERROR(AddSqueezeOp(model_builder, node.Name(),
                                       bias, bias_squeezed,
                                       {} /* axes */));
      bias_idx = operand_indices.at(bias_squeezed);
      LOGS_DEFAULT(VERBOSE) << "GemmOpBuilder - Operand [" << bias << "] squeezed from "
                            << Shape2String(shaper[bias])
                            << " to "
                            << Shape2String(shaper[bias_squeezed]);
    } else {
      bias_idx = operand_indices.at(bias);
    }
  } else {
    // No C supplied, we need a vector of 0
    std::string bias = model_builder.GetUniqueName(node.Name() + op + "_bias");
    const auto& bias_type = operand_types.at(input2).type;
    const Shape& bias_dimen = {shaper[input2][0]};
    if (bias_type == Type::TENSOR_FLOAT32) {
      std::vector<float> buffer(bias_dimen[0], 0.f);
      OperandType bias_operand_type(Type::TENSOR_FLOAT32, bias_dimen);
      ORT_RETURN_IF_ERROR(model_builder.AddOperandFromPersistMemoryBuffer(bias, buffer.data(), bias_operand_type));
    } else if (bias_type == Type::TENSOR_QUANT8_ASYMM) {
      std::vector<int32_t> buffer(bias_dimen[0], 0);
      OperandType bias_operand_type(Type::TENSOR_INT32, bias_dimen, a_scale * b_scale, 0);
      ORT_RETURN_IF_ERROR(model_builder.AddOperandFromPersistMemoryBuffer(bias, buffer.data(), bias_operand_type));
    } else {
      return ORT_MAKE_STATUS(ONNXRUNTIME, INVALID_ARGUMENT, "Unknown weight type ", TypeToStr(bias_type));
    }

    bias_idx = operand_indices.at(bias);
  }

  std::vector<uint32_t> input_indices;
  input_indices.push_back(operand_indices.at(input1));  // A
  input_indices.push_back(input_2_idx);                 // B
  input_indices.push_back(bias_idx);                    // C
  int32_t fuse_code = model_builder.FindActivation(node, *node.OutputDefs()[0]);
  ADD_SCALAR_OPERAND(model_builder, input_indices, fuse_code);

  ORT_RETURN_IF_ERROR(shaper.FC(input1, input2, output));
  const OperandType output_operand_type(operand_types.at(input1).type, shaper[output], y_scale, y_zero_point);
  ORT_RETURN_IF_ERROR(model_builder.AddOperation(ANEURALNETWORKS_FULLY_CONNECTED, input_indices,
                                                 {output}, {output_operand_type}, {false}));
  return Status::OK();
}

#pragma endregion

#pragma region op_unary

class UnaryOpBuilder : public BaseOpBuilder {
 public:
  void AddInitializersToSkip(ModelBuilder& model_builder, const Node& node) const override;
  static void CreateSharedOpBuilder(const std::string& op_type, OpBuilderRegistrations& op_registrations);

 private:
  Status AddToModelBuilderImpl(ModelBuilder& model_builder, const Node& node) const override ORT_MUST_USE_RESULT;
};

void UnaryOpBuilder::AddInitializersToSkip(ModelBuilder& model_builder, const Node& node) const {
  const auto& op = node.OpType();
  if (op != "QLinearSigmoid")
    return;

  const auto input_defs = node.InputDefs();

  // skip input/output scales and zeropoints
  model_builder.AddInitializerToSkip(input_defs[1]->Name());  // X_scale
  model_builder.AddInitializerToSkip(input_defs[2]->Name());  // X_zero_point
  model_builder.AddInitializerToSkip(input_defs[3]->Name());  // Y_scale

  if (input_defs.size() == 5)                                   // has Y_zero_point input
    model_builder.AddInitializerToSkip(input_defs[4]->Name());  // Y_zero_point
}

/* static */ void UnaryOpBuilder::CreateSharedOpBuilder(
    const std::string& op_type, OpBuilderRegistrations& op_registrations) {
  CreateSharedOpBuilderImpl<UnaryOpBuilder>(
      op_type, op_registrations,
      {
          "Abs",
          "Exp",
          "Floor",
          "Log",
          "Sigmoid",
          "Neg",
          "Sin",
          "Sqrt",
          "Tanh",
          "QLinearSigmoid",
      });
}

Status UnaryOpBuilder::AddToModelBuilderImpl(ModelBuilder& model_builder, const Node& node) const {
  auto& shaper(model_builder.GetShaper());
  const auto& operand_indices(model_builder.GetOperandIndices());
  const auto& operand_types(model_builder.GetOperandTypes());
  const auto& op_type(node.OpType());

  const auto& input = node.InputDefs()[0]->Name();
  const auto& output = node.OutputDefs()[0]->Name();
  bool output_is_nhwc = model_builder.IsOperandNHWC(input);

  ORT_RETURN_IF_ERROR(shaper.Identity(input, output));
  bool is_qlinear_sigmoid = op_type == "QLinearSigmoid";

  int32_t op_code;
  if (op_type == "Abs")
    op_code = ANEURALNETWORKS_ABS;
  else if (op_type == "Exp")
    op_code = ANEURALNETWORKS_EXP;
  else if (op_type == "Floor")
    op_code = ANEURALNETWORKS_FLOOR;
  else if (op_type == "Log")
    op_code = ANEURALNETWORKS_LOG;
  else if (op_type == "Sigmoid" || is_qlinear_sigmoid)
    op_code = ANEURALNETWORKS_LOGISTIC;
  else if (op_type == "Neg")
    op_code = ANEURALNETWORKS_NEG;
  else if (op_type == "Sin")
    op_code = ANEURALNETWORKS_SIN;
  else if (op_type == "Sqrt")
    op_code = ANEURALNETWORKS_SQRT;
  else if (op_type == "Tanh")
    op_code = ANEURALNETWORKS_TANH;
  else {
    return ORT_MAKE_STATUS(ONNXRUNTIME, INVALID_ARGUMENT, "UnaryOpBuilder, unknown op: ", op_type);
  }

  float y_scale = 0.0f;
  int32_t y_zero_point = 0;
  if (is_qlinear_sigmoid) {
    const auto& initializers = model_builder.GetInitializerTensors();
    float x_scale = GetQuantizationScale(initializers, node, 1);
    int32_t x_zero_point = 0;
    ORT_RETURN_IF_ERROR(GetQuantizationZeroPoint(initializers, node, 2, x_zero_point));

    // Verify if the scale and zero point values from onnx input and nnapi input match
    ORT_RETURN_IF_ERROR(IsValidInputQuantizedType(model_builder, input, x_scale, x_zero_point));

    // We already verified this in  UnaryOpSupportChecker::IsOpSupportedImpl
    y_scale = 1.f / 256;
    y_zero_point = 0;
  }

  std::vector<uint32_t> input_indices;
  input_indices.push_back(operand_indices.at(input));
  const OperandType output_operand_type(operand_types.at(input).type, shaper[output], y_scale, y_zero_point);
  ORT_RETURN_IF_ERROR(model_builder.AddOperation(op_code, input_indices,
                                                 {output}, {output_operand_type}, {output_is_nhwc}));
  return Status::OK();
}

#pragma endregion

#pragma region op_concat

class ConcatOpBuilder : public BaseOpBuilder {
 private:
  Status AddToModelBuilderImpl(ModelBuilder& model_builder, const Node& node) const override ORT_MUST_USE_RESULT;
};

Status ConcatOpBuilder::AddToModelBuilderImpl(ModelBuilder& model_builder, const Node& node) const {
  auto& shaper(model_builder.GetShaper());
  const auto& operand_indices(model_builder.GetOperandIndices());
  const auto& operand_types(model_builder.GetOperandTypes());
  NodeAttrHelper helper(node);

  std::vector<uint32_t> input_indices;
  const auto& input0 = node.InputDefs()[0]->Name();
  bool all_input_have_same_layout = true;
  bool output_is_nhwc = false;
  const auto node_input_size = node.InputDefs().size();

  // First if the inputs are uint8, we need verify all the inputs have same scale and zero points
  if (operand_types.at(input0).type == android::nn::wrapper::Type::TENSOR_QUANT8_ASYMM) {
    auto scale = operand_types.at(input0).operandType.scale;
    auto zero_point = operand_types.at(input0).operandType.zeroPoint;

    // Compare scale and zp of input0 to input1~n
    for (size_t i = 1; i < node_input_size; i++) {
      const auto& type = operand_types.at(node.InputDefs()[i]->Name());
      ORT_RETURN_IF_NOT(scale == type.operandType.scale,
                        "Input[", i, "]'s scale: ", type.operandType.scale,
                        " is different than input[0]'s scale: ", scale);

      ORT_RETURN_IF_NOT(zero_point == type.operandType.zeroPoint,
                        "Input[", i, "]'s zero_point: ", type.operandType.zeroPoint,
                        " is different than input[0]'s zero_point: ", zero_point);
    }
  }

  // First we want to see if all the input are same layout
  for (size_t i = 0; i < node_input_size - 1; i++) {
    all_input_have_same_layout =
        all_input_have_same_layout &&
        model_builder.IsOperandNHWC(node.InputDefs()[i]->Name()) ==
            model_builder.IsOperandNHWC(node.InputDefs()[i + 1]->Name());
  }

  std::vector<std::string> inputs;
  inputs.reserve(node_input_size);
  if (all_input_have_same_layout) {
    // if all the inputs are of same layout, output will be the same layout
    output_is_nhwc = model_builder.IsOperandNHWC(input0);

    for (size_t i = 0; i < node_input_size; i++) {
      auto input = node.InputDefs()[i]->Name();
      input_indices.push_back(operand_indices.at(input));
      inputs.push_back(input);
    }
  } else {
    // if all the inputs are not same layout,
    // will need transpos those nhwc tensors back to nchw
    for (size_t i = 0; i < node_input_size; i++) {
      auto input = node.InputDefs()[i]->Name();
      if (model_builder.IsOperandNHWC(input)) {
        ORT_RETURN_IF_ERROR(GetNCHWInput(model_builder, node, i, input));
      }
      input_indices.push_back(operand_indices.at(input));
      inputs.push_back(input);
    }
  }

  int rank = shaper[input0].size();
  int32_t axis = static_cast<int32_t>(HandleNegativeAxis(helper.Get("axis", 1), rank));

  if (output_is_nhwc) {
    ORT_RETURN_IF_NOT(rank == 4,
                      "nhwc is only on 4d shape, input ", input0, " has rank: ", rank);
    // we are using nhwc here, but the axis is in nchw, need to transpose axis from nchw to nhwc
    const uint32_t axis_nchw_to_nhwc[4]{0, 3, 1, 2};
    axis = axis_nchw_to_nhwc[axis];
  }
  ADD_SCALAR_OPERAND(model_builder, input_indices, axis);

  const auto& output = node.OutputDefs()[0]->Name();
  ORT_RETURN_IF_ERROR(shaper.Concat(inputs, axis, output));
  OperandType output_operand_type = operand_types.at(input0);
  output_operand_type.SetDimensions(shaper[output]);
  ORT_RETURN_IF_ERROR(model_builder.AddOperation(ANEURALNETWORKS_CONCATENATION, input_indices,
                                                 {output}, {output_operand_type}, {output_is_nhwc}));
  return Status::OK();
}

#pragma endregion

#pragma region op_squeeze

class SqueezeOpBuilder : public BaseOpBuilder {
 public:
  void AddInitializersToSkip(ModelBuilder& model_builder, const Node& node) const override;

 private:
  Status AddToModelBuilderImpl(ModelBuilder& model_builder, const Node& node) const override ORT_MUST_USE_RESULT;
  static vector<int32_t> GetAxes(ModelBuilder& model_builder, const Node& node);
};

void SqueezeOpBuilder::AddInitializersToSkip(ModelBuilder& model_builder, const Node& node) const {
  if (node.SinceVersion() > 12 && node.InputDefs().size() > 1) {
    model_builder.AddInitializerToSkip(node.InputDefs()[1]->Name());
  }
}

/* static */ vector<int32_t> SqueezeOpBuilder::GetAxes(ModelBuilder& model_builder, const Node& node) {
  vector<int32_t> axes;
  // Squeeze opset 13 use input as axes
  if (node.SinceVersion() > 12) {
    // If axes is not supplied, return an empty axes as default to squeeze all
    if (node.InputDefs().size() > 1) {
      const auto& initializers(model_builder.GetInitializerTensors());
      const auto& axes_tensor = *initializers.at(node.InputDefs()[1]->Name());
      const int64_t* raw_axes = GetTensorInt64Data(axes_tensor);
      const auto size = SafeInt<uint32_t>(axes_tensor.dims()[0]);
      axes.resize(size);
      for (uint32_t i = 0; i < size; i++) {
        // it is unlikely we have a axis value overflow for int32
        axes[i] = static_cast<int32_t>(raw_axes[i]);
      }
    }
  } else {
    NodeAttrHelper helper(node);
    axes = helper.Get("axes", vector<int32_t>());
  }

  return axes;
}

Status SqueezeOpBuilder::AddToModelBuilderImpl(ModelBuilder& model_builder, const Node& node) const {
  auto input = node.InputDefs()[0]->Name();
  if (model_builder.IsOperandNHWC(input)) {
    // We want to transpose nhwc operand back to nchw before squeeze
    ORT_RETURN_IF_ERROR(GetNCHWInput(model_builder, node, 0, input));
  }

  return AddSqueezeOp(model_builder, node.Name(), input, node.OutputDefs()[0]->Name(), GetAxes(model_builder, node));
}

#pragma endregion

#pragma region op_quantizelinear

class QuantizeLinearOpBuilder : public BaseOpBuilder {
 public:
  void AddInitializersToSkip(ModelBuilder& model_builder, const Node& node) const override;

 private:
  Status AddToModelBuilderImpl(ModelBuilder& model_builder, const Node& node) const override ORT_MUST_USE_RESULT;
};

void QuantizeLinearOpBuilder::AddInitializersToSkip(ModelBuilder& model_builder, const Node& node) const {
  const auto input_defs(node.InputDefs());

  model_builder.AddInitializerToSkip(input_defs[1]->Name());

  if (input_defs.size() == 3)  // has zero_point input
    model_builder.AddInitializerToSkip(input_defs[2]->Name());
}

Status QuantizeLinearOpBuilder::AddToModelBuilderImpl(ModelBuilder& model_builder, const Node& node) const {
  auto& shaper(model_builder.GetShaper());
  const auto& operand_indices(model_builder.GetOperandIndices());
  const auto input_defs(node.InputDefs());

  const auto& input = input_defs[0]->Name();
  const auto& output = node.OutputDefs()[0]->Name();
  bool output_is_nhwc = model_builder.IsOperandNHWC(input);

  float scale = GetQuantizationScale(model_builder.GetInitializerTensors(), node, 1);
  int32_t zero_point = 0;
  Type output_type = Type::TENSOR_QUANT8_ASYMM;

  if (input_defs.size() == 3) {  // Get zero point
    ORT_RETURN_IF_ERROR(GetQuantizationZeroPoint(model_builder.GetInitializerTensors(), node, 2, zero_point));
  }

  ORT_RETURN_IF_ERROR(shaper.Identity(input, output));
  const OperandType output_operand_type(output_type, shaper[output], scale, zero_point);
  std::vector<uint32_t> input_indices;
  input_indices.push_back(operand_indices.at(input));
  ORT_RETURN_IF_ERROR(model_builder.AddOperation(ANEURALNETWORKS_QUANTIZE, input_indices,
                                                 {output}, {output_operand_type}, {output_is_nhwc}));
  return Status::OK();
}

#pragma endregion

#pragma region op_dequantizelinear

class DequantizeLinearOpBuilder : public BaseOpBuilder {
 public:
  void AddInitializersToSkip(ModelBuilder& model_builder, const Node& node) const override;

 private:
  Status AddToModelBuilderImpl(ModelBuilder& model_builder, const Node& node) const override ORT_MUST_USE_RESULT;
};

void DequantizeLinearOpBuilder::AddInitializersToSkip(ModelBuilder& model_builder, const Node& node) const {
  const auto input_defs(node.InputDefs());

  model_builder.AddInitializerToSkip(input_defs[1]->Name());

  if (input_defs.size() == 3)  // has zero_point input
    model_builder.AddInitializerToSkip(input_defs[2]->Name());
}

Status DequantizeLinearOpBuilder::AddToModelBuilderImpl(ModelBuilder& model_builder, const Node& node) const {
  auto& shaper(model_builder.GetShaper());
  const auto& operand_indices(model_builder.GetOperandIndices());
  const auto input_defs(node.InputDefs());

  const auto& input = input_defs[0]->Name();
  const auto& output = node.OutputDefs()[0]->Name();
  bool output_is_nhwc = model_builder.IsOperandNHWC(input);

  float scale = GetQuantizationScale(model_builder.GetInitializerTensors(), node, 1);
  int32_t zero_point = 0;
  if (input_defs.size() == 3) {  // Get zero point
    ORT_RETURN_IF_ERROR(GetQuantizationZeroPoint(model_builder.GetInitializerTensors(), node, 2, zero_point));
  }

  ORT_RETURN_IF_ERROR(IsValidInputQuantizedType(model_builder, input, scale, zero_point));

  ORT_RETURN_IF_ERROR(shaper.Identity(input, output));
  const OperandType output_operand_type(Type::TENSOR_FLOAT32, shaper[output]);

  std::vector<uint32_t> input_indices;
  input_indices.push_back(operand_indices.at(input));
  ORT_RETURN_IF_ERROR(model_builder.AddOperation(ANEURALNETWORKS_DEQUANTIZE, input_indices,
                                                 {output}, {output_operand_type}, {output_is_nhwc}));
  return Status::OK();
}

#pragma endregion

#pragma region op_LRN

class LRNOpBuilder : public BaseOpBuilder {
 private:
  Status AddToModelBuilderImpl(ModelBuilder& model_builder, const Node& node) const override ORT_MUST_USE_RESULT;
};

Status LRNOpBuilder::AddToModelBuilderImpl(ModelBuilder& model_builder, const Node& node) const {
  auto& shaper(model_builder.GetShaper());
  const auto& operand_indices(model_builder.GetOperandIndices());
  const auto& operand_types(model_builder.GetOperandTypes());
  NodeAttrHelper helper(node);
  const auto android_sdk_ver = model_builder.GetAndroidSdkVer();

  auto input = node.InputDefs()[0]->Name();
  const auto& output = node.OutputDefs()[0]->Name();
  bool output_is_nhwc = model_builder.IsOperandNHWC(input);
  if (android_sdk_ver < 29) {
    // on android api level 28, we need to transpose the nchw input to nhwc
    output_is_nhwc = true;
    if (!model_builder.IsOperandNHWC(input)) {
      ORT_RETURN_IF_ERROR(GetNHWCInput(model_builder, node, 0, input));
    }
  }

  auto alpha = helper.Get("alpha", 0.0001f);
  const auto beta = helper.Get("beta", 0.75f);
  const auto bias = helper.Get("bias", 1.0f);
  const auto size = helper.Get("size", 1);

  const auto radius = (size - 1) / 2;
  alpha /= size;  // NNAPI's alpha is different than ONNX's alpha

  std::vector<uint32_t> input_indices;
  input_indices.push_back(operand_indices.at(input));
  ADD_SCALAR_OPERAND(model_builder, input_indices, radius);
  ADD_SCALAR_OPERAND(model_builder, input_indices, bias);
  ADD_SCALAR_OPERAND(model_builder, input_indices, alpha);
  ADD_SCALAR_OPERAND(model_builder, input_indices, beta);

  // specify axis is only available on api level >= 29
  if (android_sdk_ver > 28) {
    // ONNX LRN is always performed on C dimension
    int32_t axis = output_is_nhwc
                       ? 3   // nhwc
                       : 1;  // nchw
    ADD_SCALAR_OPERAND(model_builder, input_indices, axis);
  }

  ORT_RETURN_IF_ERROR(shaper.Identity(input, output));
  const OperandType output_operand_type(operand_types.at(input).type, shaper[output]);
  ORT_RETURN_IF_ERROR(model_builder.AddOperation(ANEURALNETWORKS_LOCAL_RESPONSE_NORMALIZATION, input_indices,
                                                 {output}, {output_operand_type}, {output_is_nhwc}));
  return Status::OK();
}

#pragma endregion

#pragma region op_clip

class ClipOpBuilder : public BaseOpBuilder {
 public:
  void AddInitializersToSkip(ModelBuilder& model_builder, const Node& node) const override;

 private:
  Status AddToModelBuilderImpl(ModelBuilder& model_builder, const Node& node) const override ORT_MUST_USE_RESULT;
};

void ClipOpBuilder::AddInitializersToSkip(ModelBuilder& model_builder, const Node& node) const {
  if (node.InputDefs().size() > 1)
    model_builder.AddInitializerToSkip(node.InputDefs()[1]->Name());  // min

  if (node.InputDefs().size() > 2)
    model_builder.AddInitializerToSkip(node.InputDefs()[2]->Name());  // max
}

Status ClipOpBuilder::AddToModelBuilderImpl(ModelBuilder& model_builder, const Node& node) const {
  auto& shaper(model_builder.GetShaper());
  const auto& operand_indices(model_builder.GetOperandIndices());
  const auto& operand_types(model_builder.GetOperandTypes());

  const auto& input = node.InputDefs()[0]->Name();
  const auto& output = node.OutputDefs()[0]->Name();
  bool output_is_nhwc = model_builder.IsOperandNHWC(input);

  ORT_RETURN_IF_ERROR(shaper.Identity(input, output));
  const OperandType output_operand_type(operand_types.at(input).type, shaper[output]);

  if (Contains(model_builder.GetFusedActivations(), input)) {
    LOGS_DEFAULT(VERBOSE) << "Clip Node [" << node.Name() << "] fused";
    model_builder.RegisterOperand(output, operand_indices.at(input), output_operand_type, output_is_nhwc);
    return Status::OK();
  }

  float min, max;
  GetClipMinMax(model_builder.GetInitializerTensors(), node, min, max);

  int32_t op_code;
  if (min == 0.0f && max == 6.0f)
    op_code = ANEURALNETWORKS_RELU6;
  else if (min == -1.0f && max == 1.0f)
    op_code = ANEURALNETWORKS_RELU1;
  else
    return ORT_MAKE_STATUS(ONNXRUNTIME, INVALID_ARGUMENT, "ClipOpBuilder, unsupported input [", min, ", ", max, "].",
                           "We should not reach here, ClipOpBuilder::IsOpSupportedImpl should have caught this.");

  std::vector<uint32_t> input_indices;
  input_indices.push_back(operand_indices.at(input));
  ORT_RETURN_IF_ERROR(model_builder.AddOperation(op_code, input_indices,
                                                 {output}, {output_operand_type}, {output_is_nhwc}));
  return Status::OK();
}

#pragma endregion

#pragma region op_Resize

class ResizeOpBuilder : public BaseOpBuilder {
 public:
  void AddInitializersToSkip(ModelBuilder& model_builder, const Node& node) const override;

 private:
  Status AddToModelBuilderImpl(ModelBuilder& model_builder, const Node& node) const override ORT_MUST_USE_RESULT;
};

void ResizeOpBuilder::AddInitializersToSkip(ModelBuilder& model_builder, const Node& node) const {
  // We will still add scales to the skipped list even sizes are present
  // since there is no use of it, we will not process it later
  model_builder.AddInitializerToSkip(node.InputDefs()[2]->Name());  // scales

  if (node.InputDefs().size() > 3)
    model_builder.AddInitializerToSkip(node.InputDefs()[3]->Name());  // sizes
}

Status ResizeOpBuilder::AddToModelBuilderImpl(ModelBuilder& model_builder, const Node& node) const {
  auto& shaper(model_builder.GetShaper());
  const auto& operand_indices(model_builder.GetOperandIndices());
  const auto& operand_types(model_builder.GetOperandTypes());
  const auto& initializers(model_builder.GetInitializerTensors());
  NodeAttrHelper helper(node);
  const auto input_defs = node.InputDefs();
  const auto android_sdk_ver = model_builder.GetAndroidSdkVer();
  const auto& output = node.OutputDefs()[0]->Name();

  auto input = input_defs[0]->Name();
  bool use_nchw = model_builder.UseNCHW();
  bool input_is_nhwc = model_builder.IsOperandNHWC(input);
  bool output_is_nhwc = false;
  if (use_nchw) {
    ORT_RETURN_IF_NOT(!input_is_nhwc, "model_builder.UseNCHW() but input is NHWC");
  } else {
    output_is_nhwc = true;
    if (!input_is_nhwc) {
      ORT_RETURN_IF_ERROR(GetNHWCInput(model_builder, node, 0, input));
    }
  }

  bool is_linear_resize = helper.Get("mode", "nearest") == "linear";

  int32_t operationCode = is_linear_resize ? ANEURALNETWORKS_RESIZE_BILINEAR
                                           : ANEURALNETWORKS_RESIZE_NEAREST_NEIGHBOR;

  const auto coord_trans_mode = helper.Get("coordinate_transformation_mode", "half_pixel");
  bool using_half_pixel = coord_trans_mode == "half_pixel";
  bool using_align_corners = coord_trans_mode == "align_corners";

  if (input_defs.size() == 3) {  // we are using scales
    const auto& scales_name = input_defs[2]->Name();
    const auto& scales_tensor = *initializers.at(scales_name);
    const float* scales_data = GetTensorFloatData(scales_tensor);
    float scale_h = scales_data[2];
    float scale_w = scales_data[3];
    ORT_RETURN_IF_ERROR(
        shaper.ResizeUsingScales(input, scale_h, scale_w, use_nchw, output));
  } else {  // we are using sizes
    const auto& sizes_name = input_defs[3]->Name();
    const auto& sizes_tensor = *initializers.at(sizes_name);
    const int64_t* sizes_data = GetTensorInt64Data(sizes_tensor);
    ORT_RETURN_IF_ERROR(
        shaper.ResizeUsingOutputSizes(input, SafeInt<uint32_t>(sizes_data[2]), SafeInt<uint32_t>(sizes_data[3]), use_nchw, output));
  }

  const auto& output_shape = shaper[output];
  int32_t output_h = use_nchw ? output_shape[2] : output_shape[1];
  int32_t output_w = use_nchw ? output_shape[3] : output_shape[2];

  std::vector<uint32_t> input_indices;
  input_indices.push_back(operand_indices.at(input));
  ADD_SCALAR_OPERAND(model_builder, input_indices, output_w);
  ADD_SCALAR_OPERAND(model_builder, input_indices, output_h);

  if (android_sdk_ver > 28) {
    // using nchw is only available on API level 29
    ADD_SCALAR_OPERAND(model_builder, input_indices, use_nchw);
  }

  // Currently we only support align_corners and half_pixel on bilinear resize
  // TODO, investigate nearest neighbor resize difference between NNAPI(based on TF) and ONNX
  if (is_linear_resize) {
    if (android_sdk_ver > 29 && (using_align_corners || using_half_pixel)) {
      ADD_SCALAR_OPERAND(model_builder, input_indices, using_align_corners);
      if (using_half_pixel)
        ADD_SCALAR_OPERAND(model_builder, input_indices, using_half_pixel);
    }
  }

  OperandType output_operand_type = operand_types.at(input);
  output_operand_type.SetDimensions(output_shape);
  ORT_RETURN_IF_ERROR(model_builder.AddOperation(operationCode, input_indices,
                                                 {output}, {output_operand_type}, {output_is_nhwc}));

  return Status::OK();
}

#pragma endregion

#pragma region op_flatten

class FlattenOpBuilder : public BaseOpBuilder {
 private:
  Status AddToModelBuilderImpl(ModelBuilder& model_builder, const Node& node) const override ORT_MUST_USE_RESULT;
};

Status FlattenOpBuilder::AddToModelBuilderImpl(ModelBuilder& model_builder, const Node& node) const {
  auto input = node.InputDefs()[0]->Name();
  if (model_builder.IsOperandNHWC(input)) {
    // We want to transpose nhwc operand back to nchw before reshape
    ORT_RETURN_IF_ERROR(GetNCHWInput(model_builder, node, 0, input));
  }

  // Flatten is basically a reshape to 2d tensor
  // Get the shape for Reshape here
  Shape input_shape;
  GetShape(*node.InputDefs()[0], input_shape);
  int32_t dim_1 = 1;
  int32_t dim_2 = 1;
  GetFlattenOutputShape(node, input_shape, dim_1, dim_2);
  // If the input is of dynamic shape, replace 0 (dynamic) dimension with -1
  // We cannot have dim_1 and dim_2 both be 0 here, it was checked in IsOpSupportedImpl
  dim_1 = dim_1 == 0 ? -1 : dim_1;
  dim_2 = dim_2 == 0 ? -1 : dim_2;
  std::vector<int32_t> shape{dim_1, dim_2};
  return ReshapeOpBuilder::AddReshapeOperator(model_builder, node, input, shape);
}

#pragma endregion

#pragma region op_minmax

class MinMaxOpBuilder : public BaseOpBuilder {
 public:
  static void CreateSharedOpBuilder(const std::string& op_type, OpBuilderRegistrations& op_registrations);
  static Status AddMinMaxOperator(ModelBuilder& model_builder, const Node& node,
                                  const std::string& input1, const std::string& input2,
                                  bool output_is_nhwc) ORT_MUST_USE_RESULT;

 private:
  Status AddToModelBuilderImpl(ModelBuilder& model_builder, const Node& node) const override ORT_MUST_USE_RESULT;
};

/* static */ void MinMaxOpBuilder::CreateSharedOpBuilder(
    const std::string& op_type, OpBuilderRegistrations& op_registrations) {
  CreateSharedOpBuilderImpl<MinMaxOpBuilder>(
      op_type, op_registrations,
      {
          "Min",
          "Max",
      });
}

/* static */ Status MinMaxOpBuilder::AddMinMaxOperator(ModelBuilder& model_builder, const Node& node,
                                                       const std::string& input1, const std::string& input2,
                                                       bool output_is_nhwc) {
  auto& shaper(model_builder.GetShaper());
  const auto& operand_indices(model_builder.GetOperandIndices());
  const auto& operand_types(model_builder.GetOperandTypes());

  const auto& output = node.OutputDefs()[0]->Name();

  const auto& op_type(node.OpType());
  int32_t op_code;
  if (op_type == "Min")
    op_code = ANEURALNETWORKS_MINIMUM;
  else if (op_type == "Max")
    op_code = ANEURALNETWORKS_MAXIMUM;
  else {
    return ORT_MAKE_STATUS(ONNXRUNTIME, INVALID_ARGUMENT, "MinMaxOpBuilder, unknown op: ", op_type);
  }

  std::vector<uint32_t> input_indices;
  input_indices.push_back(operand_indices.at(input1));  // input 1
  input_indices.push_back(operand_indices.at(input2));  // input 2
  ORT_RETURN_IF_ERROR(shaper.Eltwise(input1, input2, output));
  const OperandType output_operand_type(operand_types.at(input1).type, shaper[output]);
  ORT_RETURN_IF_ERROR(model_builder.AddOperation(op_code, input_indices,
                                                 {output}, {output_operand_type}, {output_is_nhwc}));

  return Status::OK();
}

Status MinMaxOpBuilder::AddToModelBuilderImpl(ModelBuilder& model_builder, const Node& node) const {
  const auto input_defs(node.InputDefs());
  std::string input1 = input_defs[0]->Name();
  std::string input2 = input_defs[1]->Name();
  bool output_is_nhwc = false;
  ORT_RETURN_IF_ERROR(TransposeBinaryOpInputLayout(model_builder, node,
                                                   0 /* input1_idx */,
                                                   1 /* input2_idx */,
                                                   input1, input2, output_is_nhwc));

  return AddMinMaxOperator(model_builder, node, input1, input2, output_is_nhwc);
}

#pragma endregion

#pragma region CreateGetOpBuilders

// The reason we use macros to create OpBuilders is for easy exclusion in build if certain op(s) are not used
// such that we can reduce binary size.
// This is for multiple ops share the same OpBuilder, we only need create one for all of them
#define NNAPI_EP_ADD_SHARED_OP_BUILDER(OP_TYPE, BUILDER_NAME) \
  BUILDER_NAME::CreateSharedOpBuilder(OP_TYPE, op_registrations);

// This is for ops with dedicated OpBuilder
#define NNAPI_EP_ADD_SINGLE_OP_BUILDER(OP_TYPE, BUILDER_NAME)                                 \
  {                                                                                           \
    op_registrations.builders.push_back(onnxruntime::make_unique<BUILDER_NAME>());            \
    op_registrations.op_builder_map.emplace(OP_TYPE, op_registrations.builders.back().get()); \
  }

static OpBuilderRegistrations CreateOpBuilderRegistrations() {
  OpBuilderRegistrations op_registrations;

  {
    NNAPI_EP_ADD_SHARED_OP_BUILDER("Add", BinaryOpBuilder);
    NNAPI_EP_ADD_SHARED_OP_BUILDER("Sub", BinaryOpBuilder);
    NNAPI_EP_ADD_SHARED_OP_BUILDER("Mul", BinaryOpBuilder);
    NNAPI_EP_ADD_SHARED_OP_BUILDER("Div", BinaryOpBuilder);
    NNAPI_EP_ADD_SHARED_OP_BUILDER("QLinearAdd", BinaryOpBuilder);
    NNAPI_EP_ADD_SHARED_OP_BUILDER("Pow", BinaryOpBuilder);
  }

  NNAPI_EP_ADD_SINGLE_OP_BUILDER("Relu", ReluOpBuilder);
  NNAPI_EP_ADD_SINGLE_OP_BUILDER("Transpose", TransposeOpBuilder);
  NNAPI_EP_ADD_SINGLE_OP_BUILDER("Reshape", ReshapeOpBuilder);
  NNAPI_EP_ADD_SINGLE_OP_BUILDER("BatchNormalization", BatchNormalizationOpBuilder);

  {
    NNAPI_EP_ADD_SHARED_OP_BUILDER("GlobalAveragePool", PoolOpBuilder);
    NNAPI_EP_ADD_SHARED_OP_BUILDER("GlobalMaxPool", PoolOpBuilder);
    NNAPI_EP_ADD_SHARED_OP_BUILDER("AveragePool", PoolOpBuilder);
    NNAPI_EP_ADD_SHARED_OP_BUILDER("MaxPool", PoolOpBuilder);
  }

  {
    NNAPI_EP_ADD_SHARED_OP_BUILDER("Conv", ConvOpBuilder);
    NNAPI_EP_ADD_SHARED_OP_BUILDER("QLinearConv", ConvOpBuilder);
  }

  NNAPI_EP_ADD_SINGLE_OP_BUILDER("Cast", CastOpBuilder);
  NNAPI_EP_ADD_SINGLE_OP_BUILDER("Softmax", SoftMaxOpBuilder);
  NNAPI_EP_ADD_SINGLE_OP_BUILDER("Identity", IdentityOpBuilder);

  {
    NNAPI_EP_ADD_SHARED_OP_BUILDER("Gemm", GemmOpBuilder);
    NNAPI_EP_ADD_SHARED_OP_BUILDER("MatMul", GemmOpBuilder);
    NNAPI_EP_ADD_SHARED_OP_BUILDER("QLinearMatMul", GemmOpBuilder);
  }

  {
    NNAPI_EP_ADD_SHARED_OP_BUILDER("Abs", UnaryOpBuilder);
    NNAPI_EP_ADD_SHARED_OP_BUILDER("Exp", UnaryOpBuilder);
    NNAPI_EP_ADD_SHARED_OP_BUILDER("Floor", UnaryOpBuilder);
    NNAPI_EP_ADD_SHARED_OP_BUILDER("Log", UnaryOpBuilder);
    NNAPI_EP_ADD_SHARED_OP_BUILDER("Sigmoid", UnaryOpBuilder);
    NNAPI_EP_ADD_SHARED_OP_BUILDER("Neg", UnaryOpBuilder);
    NNAPI_EP_ADD_SHARED_OP_BUILDER("Sin", UnaryOpBuilder);
    NNAPI_EP_ADD_SHARED_OP_BUILDER("Sqrt", UnaryOpBuilder);
    NNAPI_EP_ADD_SHARED_OP_BUILDER("Tanh", UnaryOpBuilder);
    NNAPI_EP_ADD_SHARED_OP_BUILDER("QLinearSigmoid", UnaryOpBuilder);
  }

  NNAPI_EP_ADD_SINGLE_OP_BUILDER("Concat", ConcatOpBuilder);
  NNAPI_EP_ADD_SINGLE_OP_BUILDER("Squeeze", SqueezeOpBuilder);
  NNAPI_EP_ADD_SINGLE_OP_BUILDER("QuantizeLinear", QuantizeLinearOpBuilder);
  NNAPI_EP_ADD_SINGLE_OP_BUILDER("DequantizeLinear", DequantizeLinearOpBuilder);
  NNAPI_EP_ADD_SINGLE_OP_BUILDER("LRN", LRNOpBuilder);
  NNAPI_EP_ADD_SINGLE_OP_BUILDER("Clip", ClipOpBuilder);
  NNAPI_EP_ADD_SINGLE_OP_BUILDER("Resize", ResizeOpBuilder);
  NNAPI_EP_ADD_SINGLE_OP_BUILDER("Flatten", FlattenOpBuilder);

  {
    NNAPI_EP_ADD_SHARED_OP_BUILDER("Min", MinMaxOpBuilder);
    NNAPI_EP_ADD_SHARED_OP_BUILDER("Max", MinMaxOpBuilder);
  }

  return op_registrations;
}

const std::unordered_map<std::string, const IOpBuilder*>& GetOpBuilders() {
  static const OpBuilderRegistrations op_registrations = CreateOpBuilderRegistrations();
  return op_registrations.op_builder_map;
}

#pragma endregion

}  // namespace nnapi
}  // namespace onnxruntime<|MERGE_RESOLUTION|>--- conflicted
+++ resolved
@@ -495,27 +495,6 @@
   return Status::OK();
 }
 
-<<<<<<< HEAD
-static float GetQuantizationScale(const ModelBuilder& model_builder, const Node& node, size_t idx) {
-  const auto& scale_tensor = *model_builder.GetInitializerTensors().at(node.InputDefs()[idx]->Name());
-  return GetTensorFloatData(scale_tensor)[0];
-}
-
-static Status GetQuantizationZeroPoint(const ModelBuilder& model_builder, const Node& node, size_t idx, int32_t& zero_point)
-    ORT_MUST_USE_RESULT;
-static Status GetQuantizationZeroPoint(const ModelBuilder& model_builder, const Node& node, size_t idx, int32_t& zero_point) {
-  std::unique_ptr<uint8_t[]> unpacked_tensor;
-  size_t tensor_byte_size;
-  const auto& zero_point_tensor = *model_builder.GetInitializerTensors().at(node.InputDefs()[idx]->Name());
-  ORT_RETURN_IF_ERROR(
-      onnxruntime::utils::UnpackInitializerData(zero_point_tensor, model_builder.GetGraphViewer().ModelPath(),
-                                                unpacked_tensor, tensor_byte_size));
-  zero_point = static_cast<int32_t>(unpacked_tensor.get()[0]);
-  return Status::OK();
-}
-
-=======
->>>>>>> f649f917
 // Get scales and zero points for the qlinear binary ops (which has 2 input and 1 output)
 // QLinearConv, QLinearMatmul, QLinearAdd
 // a, b are inputs, and y is output
@@ -536,47 +515,6 @@
   ORT_RETURN_IF_ERROR(GetQuantizationZeroPoint(initializers, node, 5, b_zero_point));
   ORT_RETURN_IF_ERROR(GetQuantizationZeroPoint(initializers, node, 7, y_zero_point));
 
-  return Status::OK();
-}
-
-static Status GetConvOpQuantizationScaleAndZeroPoint(
-    const ModelBuilder& model_builder, const Node& node,
-    float& a_scale, float& w_scale, float& y_scale,
-    int32_t& a_zero_point, int32_t& w_zero_point, int32_t& y_zero_point,
-    optional<vector<float>>& w_scales) ORT_MUST_USE_RESULT;
-static Status GetConvOpQuantizationScaleAndZeroPoint(
-    const ModelBuilder& model_builder, const Node& node,
-    float& a_scale, float& w_scale, float& y_scale,
-    int32_t& a_zero_point, int32_t& w_zero_point, int32_t& y_zero_point,
-    optional<vector<float>>& w_scales) {
-  // Get scale and zero points
-  // We will handle per-channel weight scale and zero point later
-  ORT_RETURN_IF_ERROR(
-      GetBinaryOpQuantizationScaleAndZeroPoint(model_builder, node,
-                                               a_scale, w_scale, y_scale,
-                                               a_zero_point, w_zero_point, y_zero_point));
-
-  const auto input_defs = node.InputDefs();
-  const auto& initializers(model_builder.GetInitializerTensors());
-  const auto& weight_tensor = *initializers.at(input_defs[3]->Name());
-
-  // We are done here is this is u8u8 QLinearConv
-  if (weight_tensor.data_type() == ONNX_NAMESPACE::TensorProto_DataType_UINT8)
-    return Status::OK();
-
-  // Now we have u8s8 QlinearConv
-  // u8s8 QlinearConv always have 0 as zero point so we are not getting it here
-  // and we do not use w_scale here, so we reset them back to 0
-  w_scale = 0.0f;
-  w_zero_point = 0;
-
-  // We need to copy the 1d scales array for per-channel quantization
-  const auto& scale_tensor = *initializers.at(input_defs[4]->Name());
-  const auto* scales = GetTensorFloatData(scale_tensor);
-  size_t scales_size = scale_tensor.dims().empty() ? 1 : scale_tensor.dims()[0];
-  vector<float> scales_vec(scales_size, 0.0f);
-  memcpy(scales_vec.data(), scales, sizeof(float) * scales_size);
-  w_scales = onnxruntime::make_optional(std::move(scales_vec));
   return Status::OK();
 }
 
