/**
 * @license
 * Copyright 2019 Google LLC. All Rights Reserved.
 * Licensed under the Apache License, Version 2.0 (the "License");
 * you may not use this file except in compliance with the License.
 * You may obtain a copy of the License at
 *
 * http://www.apache.org/licenses/LICENSE-2.0
 *
 * Unless required by applicable law or agreed to in writing, software
 * distributed under the License is distributed on an "AS IS" BASIS,
 * WITHOUT WARRANTIES OR CONDITIONS OF ANY KIND, either express or implied.
 * See the License for the specific language governing permissions and
 * limitations under the License.
 * =============================================================================
 */

// sampled from [@tensorflow/tfjs] tfjs-backend-webgpu/src/matmul_packed_webgpu.ts
//
// modified to fit the needs of the project

import {TensorView} from '../../../tensor-view';
import {ShapeUtil} from '../../../util';
import {GpuDataType, ProgramInfo, ProgramMetadata} from '../../types';
import {getBroadcastDims, IndicesHelper, inputVariable, outputVariable, ShaderHelper, tensorTypeToWsglStorageType} from '../common';
import {getActicationSnippet, InternalActivationAttributes} from '../fuse-utils';

import {typeSnippet} from './activation_util';

const writeDataToSubAVec4Snippet = (transpose: boolean, batchDims?: IndicesHelper) => {
  if (transpose) {
    return `
        mm_Asub[inputRow][inputCol] = mm_readA(batch,
          kStart + inputRow,
          globalRowStart / innerElementSize + inputCol${batchDims ? ', batchIndices' : ''});
        `;

  } else {
    return `
        mm_Asub[inputRow][inputCol] = mm_readA(batch,
          globalRow + innerRow,
          kStart / innerElementSize + inputCol${batchDims ? ', batchIndices' : ''});
        `;
  }
};

const calculateResultSnippet = (transposeA: boolean, innerElementSize: number) => {
  if (transposeA) {
    return `
        let ACached0 = mm_Asub[k * innerElementSize][localRow];
        let ACached1 = mm_Asub[k * innerElementSize + 1][localRow];
        let ACached2 = mm_Asub[k * innerElementSize + 2][localRow];
        ${innerElementSize === 3 ? '' : 'let ACached3 = mm_Asub[k * innerElementSize + 3][localRow];'}
        for (var i = 0; i < rowPerThread; i = i + 1) {
          acc[i] = BCached0 * ACached0[i] + acc[i];
          acc[i] = BCached1 * ACached1[i] + acc[i];
          acc[i] = BCached2 * ACached2[i] + acc[i];
          ${innerElementSize === 3 ? '' : 'acc[i] = BCached3 * ACached3[i] + acc[i];'}
        }`;
  } else {
    return `
        for (var i = 0; i < rowPerThread; i = i + 1) {
          let ACached = mm_Asub[tileRow + i][k];
          acc[i] = BCached0 * ACached.x + acc[i];
          acc[i] = BCached1 * ACached.y + acc[i];
          acc[i] = BCached2 * ACached.z + acc[i];
          ${innerElementSize === 3 ? '' : 'acc[i] = BCached3 * ACached.w + acc[i];'}
        }`;
  }
};

export const makeMatMulPackedVec4Source =
    (workPerThread: number[], workgroupSize: [number, number, number], type = 'f32', batchDims?: IndicesHelper,
     transposeA = false, tileInner = 32, splitK = false, splitedDimInner = 32): string => {
      const tileAOuter = workgroupSize[1] * workPerThread[1];
      const tileBOuter = workgroupSize[0] * workPerThread[0];
      const tileAWidth = transposeA ? tileAOuter : tileInner;
      const tileAHight = transposeA ? tileInner : tileAOuter;
      const innerElementSize = tileAWidth / workgroupSize[0];
      const rowPerThreadB = tileInner / workgroupSize[1];

      if (!(((transposeA && innerElementSize === 4 && workPerThread[1] === 4) ||
             (!transposeA && (innerElementSize === 3 || innerElementSize === 4))) &&
            tileAWidth % workgroupSize[0] === 0 && tileInner % workgroupSize[1] === 0 && workPerThread[0] === 4)) {
        throw new Error(`If transposeA ${transposeA} is true, innerElementSize ${
            innerElementSize} and workPerThread[1] ${workPerThread[1]} must be 4.
      Otherwise, innerElementSize ${innerElementSize} must be 3 or 4.
  tileAWidth ${tileAWidth} must be divisible by workgroupSize[0]${workgroupSize[0]}. tileInner ${
            tileInner} must be divisible by workgroupSize[1] ${workgroupSize[1]}. colPerThread ${
            workPerThread[0]} must be 4.`);
      }
      return `
var<workgroup> mm_Asub : array<array<vec${innerElementSize}<${type}>, ${tileAWidth / innerElementSize}>, ${tileAHight}>;
var<workgroup> mm_Bsub : array<array<vec4<${type}>, ${tileBOuter / workPerThread[0]}>, ${tileInner}>;

const rowPerThread = ${workPerThread[1]};
const colPerThread = ${workPerThread[0]};
const innerElementSize = ${innerElementSize};
const tileInner = ${tileInner};

@compute @workgroup_size(${workgroupSize[0]}, ${workgroupSize[1]}, ${workgroupSize[2]})
fn main(@builtin(local_invocation_id) localId : vec3<u32>,
        @builtin(global_invocation_id) globalId : vec3<u32>,
        @builtin(workgroup_id) workgroupId : vec3<u32>) {
  let localRow = i32(localId.y);
  let tileRow = localRow * rowPerThread;
  let tileCol = i32(localId.x);

  let globalRow =i32(globalId.y) * rowPerThread;
  let globalCol = i32(globalId.x);
  let batch = ${splitK ? '0' : 'i32(globalId.z)'};
  ${batchDims ? `let batchIndices = ${batchDims.offsetToIndices('u32(batch)')};` : ''}
  let globalRowStart = i32(workgroupId.y) * ${tileAOuter};

  let numTiles = ${splitK ? `${Math.ceil(splitedDimInner / tileInner)}` : '(dimInner - 1) / tileInner + 1'};
  var kStart = ${splitK ? `i32(globalId.z) * ${splitedDimInner}` : '0'};

  var acc: array<vec4<${type}>, rowPerThread>;

  // Loop over shared dimension.
  let tileRowB = localRow * ${rowPerThreadB};
  for (var t = 0; t < numTiles; t = t + 1) {
      // Load one tile of A into local memory.
      for (var innerRow = 0; innerRow < rowPerThread; innerRow = innerRow + 1) {
          let inputRow = tileRow + innerRow;
          let inputCol = tileCol;
          ${writeDataToSubAVec4Snippet(transposeA, batchDims)}
      }

      // Load one tile of B into local memory.
      for (var innerRow = 0; innerRow < ${rowPerThreadB}; innerRow = innerRow + 1) {
          let inputRow = tileRowB + innerRow;
          let inputCol = tileCol;
          mm_Bsub[inputRow][inputCol] = mm_readB(batch, kStart + inputRow, globalCol${
          batchDims ? ', batchIndices' : ''});
      }
      kStart = kStart + tileInner;
      workgroupBarrier();

      // Compute acc values for a single thread.
      for (var k = 0; k < tileInner / innerElementSize; k = k + 1) {
          let BCached0 = mm_Bsub[k * innerElementSize][tileCol];
          let BCached1 = mm_Bsub[k * innerElementSize + 1][tileCol];
          let BCached2 = mm_Bsub[k * innerElementSize + 2][tileCol];
          ${innerElementSize === 3 ? '' : 'let BCached3 = mm_Bsub[k * innerElementSize + 3][tileCol];'}

          ${calculateResultSnippet(transposeA, innerElementSize)}
      }

      workgroupBarrier();
  }

  for (var innerRow = 0; innerRow < rowPerThread; innerRow = innerRow + 1) {
      mm_write(batch, globalRow + innerRow, globalCol, acc[innerRow]);
  }
}`;
    };

const writeDataToSubASnippet = (transpose: boolean, batchDims?: IndicesHelper) => {
  if (transpose) {
    return `
            mm_Asub[inputRow][inputCol] = mm_readA(batch,
              kStart + inputRow,
              globalRowStart + inputCol${batchDims ? ', batchIndices' : ''});
            `;

  } else {
    return `
            mm_Asub[inputRow][inputCol] = mm_readA(batch,
              globalRowStart + inputRow,
              kStart + inputCol${batchDims ? ', batchIndices' : ''});
            `;
  }
};

const readDataFromSubASnippet = (transposeA: boolean) =>
    transposeA ? 'let ACached = mm_Asub[k][tileRow + innerRow];' : 'let ACached = mm_Asub[tileRow + innerRow][k];';

// sequentialAccessByThreads means sequential data in memory is accessed by
// threads, instead of a single thread (default behavior).
export const makeMatMulPackedSource =
    (workPerThread: number[], workgroupSize: [number, number, number], type = 'f32', batchDims?: IndicesHelper,
     transposeA = false, tileInner = 32, splitK = false, splitedDimInner = 32,
     sequentialAccessByThreads = false): string => {
      const tileAOuter = workPerThread[1] * workgroupSize[1];
      const tileBOuter = workPerThread[0] * workgroupSize[0];
      const tileAWidth = transposeA ? tileAOuter : tileInner;
      const tileAHight = transposeA ? tileInner : tileAOuter;

      if (!(tileAHight % workgroupSize[1] === 0 && tileAWidth % workgroupSize[0] === 0 &&
            tileInner % workgroupSize[1] === 0)) {
        throw new Error(`tileAHight ${tileAHight} must be divisible by workgroupSize[1]${
            workgroupSize[1]}, tileAWidth ${tileAWidth} must be divisible by workgroupSize[0]${
            workgroupSize[0]}, tileInner ${tileInner} must be divisible by workgroupSize[1]${workgroupSize[1]}`);
      }
      const rowPerThreadA = tileAHight / workgroupSize[1];
      const colPerThreadA = tileAWidth / workgroupSize[0];
      const rowPerThreadB = tileInner / workgroupSize[1];
      const matmulSnippet = sequentialAccessByThreads ?
          `
    let localRow = i32(localId.y);
    let localCol = i32(localId.x);
    let globalRowStart = i32(workgroupId.y) * ${tileAOuter};
    let globalColStart = i32(workgroupId.x) * ${tileBOuter};

    // Loop over shared dimension.
    for (var t = 0; t < numTiles; t = t + 1) {
      // Load one tile of A into local memory.
      for (var inputRow = localRow; inputRow < ${tileAHight}; inputRow = inputRow + ${workgroupSize[1]}) {
        for (var inputCol = localCol; inputCol < ${tileAWidth}; inputCol = inputCol + ${workgroupSize[0]}) {
          ${writeDataToSubASnippet(transposeA, batchDims)}
        }
      }
      // Load one tile of B into local memory.
      for (var inputRow = localRow; inputRow < ${tileInner}; inputRow = inputRow + ${workgroupSize[1]}) {
            for (var inputCol = localCol; inputCol < ${tileBOuter}; inputCol = inputCol + ${workgroupSize[0]}) {
          mm_Bsub[inputRow][inputCol] = mm_readB(batch,
            kStart + inputRow,
            globalColStart + inputCol${batchDims ? ', batchIndices' : ''});
        }
      }
      kStart = kStart + tileInner;
      workgroupBarrier();

      // Compute acc values for a single thread.
      var BCached : array<${type}, colPerThread>;
      for (var k = 0; k < tileInner; k = k + 1) {
        for (var inner = 0; inner < colPerThread; inner = inner + 1) {
          BCached[inner] = mm_Bsub[k][localCol + inner * ${workgroupSize[0]}];
        }
        for (var innerRow = 0; innerRow < rowPerThread; innerRow = innerRow + 1) {
          let ACached = ${
              transposeA ? `mm_Asub[k][localRow + innerRow * ${workgroupSize[1]}];` :
                           `mm_Asub[localRow + innerRow * ${workgroupSize[1]}][k];`}
          for (var innerCol = 0; innerCol < colPerThread; innerCol = innerCol + 1) {
            acc[innerRow][innerCol] = acc[innerRow][innerCol] +
                ACached * BCached[innerCol];
          }
        }
      }
      workgroupBarrier();
    }
    for (var innerRow = 0; innerRow < rowPerThread; innerRow = innerRow + 1) {
      let gRow = globalRowStart + localRow + innerRow * ${workgroupSize[1]};
      for (var innerCol = 0; innerCol < colPerThread; innerCol = innerCol + 1) {
        let gCol = globalColStart + localCol + innerCol * ${workgroupSize[0]};
        mm_write(batch, gRow, gCol, acc[innerRow][innerCol]);
      }
    }
    ` :
          `
let tileRow = i32(localId.y) * rowPerThread;
let tileCol = i32(localId.x) * colPerThread;

let globalRow = i32(globalId.y) * rowPerThread;
let globalCol = i32(globalId.x) * colPerThread;
let globalRowStart = i32(workgroupId.y) * ${tileAOuter};

let tileRowA = i32(localId.y) * ${rowPerThreadA};
let tileColA = i32(localId.x) * ${colPerThreadA};
let tileRowB = i32(localId.y) * ${rowPerThreadB};
// Loop over shared dimension.
for (var t = 0; t < numTiles; t = t + 1) {
  // Load one tile of A into local memory.
  for (var innerRow = 0; innerRow < ${rowPerThreadA}; innerRow = innerRow + 1) {
    for (var innerCol = 0; innerCol < ${colPerThreadA}; innerCol = innerCol + 1) {
      let inputRow = tileRowA + innerRow;
      let inputCol = tileColA + innerCol;
      ${writeDataToSubASnippet(transposeA, batchDims)}
    }
  }

  // Load one tile of B into local memory.
  for (var innerRow = 0; innerRow < ${rowPerThreadB}; innerRow = innerRow + 1) {
    for (var innerCol = 0; innerCol < colPerThread; innerCol = innerCol + 1) {
      let inputRow = tileRowB + innerRow;
      let inputCol = tileCol + innerCol;
      mm_Bsub[inputRow][inputCol] = mm_readB(batch,
        kStart + inputRow,
        globalCol + innerCol${batchDims ? ', batchIndices' : ''});
    }
  }
  kStart = kStart + tileInner;
  workgroupBarrier();

  // Compute acc values for a single thread.
  var BCached : array<${type}, colPerThread>;
  for (var k = 0; k < tileInner; k = k + 1) {
    for (var inner = 0; inner < colPerThread; inner = inner + 1) {
      BCached[inner] = mm_Bsub[k][tileCol + inner];
    }

    for (var innerRow = 0; innerRow < rowPerThread; innerRow = innerRow + 1) {
      ${readDataFromSubASnippet(transposeA)}
      for (var innerCol = 0; innerCol < colPerThread; innerCol = innerCol + 1) {
        acc[innerRow][innerCol] = acc[innerRow][innerCol] + ACached * BCached[innerCol];
      }
    }
  }

  workgroupBarrier();
}

for (var innerRow = 0; innerRow < rowPerThread; innerRow = innerRow + 1) {
  for (var innerCol = 0; innerCol < colPerThread; innerCol = innerCol + 1) {
    mm_write(batch, globalRow + innerRow, globalCol + innerCol,
        acc[innerRow][innerCol]);
  }
}
`;

      return `
  var<workgroup> mm_Asub : array<array<${type}, ${tileAWidth}>, ${tileAHight}>;
  var<workgroup> mm_Bsub : array<array<${type}, ${tileBOuter}>, ${tileInner}>;
  const rowPerThread = ${workPerThread[1]};
  const colPerThread = ${workPerThread[0]};
  const tileInner = ${tileInner};

@compute @workgroup_size(${workgroupSize[0]}, ${workgroupSize[1]}, ${workgroupSize[2]})
fn main(@builtin(local_invocation_id) localId : vec3<u32>,
        @builtin(global_invocation_id) globalId : vec3<u32>,
        @builtin(workgroup_id) workgroupId : vec3<u32>) {
    let batch = ${splitK ? '0' : 'i32(globalId.z)'};
    ${batchDims ? `let batchIndices = ${batchDims.offsetToIndices('u32(batch)')};` : ''}
    let numTiles = ${splitK ? `${Math.ceil(splitedDimInner / tileInner)}` : '(dimInner - 1) / tileInner + 1'};
    var kStart = ${splitK ? `i32(globalId.z) * ${splitedDimInner}` : '0'};

    var acc : array<array<${type}, colPerThread>, rowPerThread>;

    // Without this initialization strange values show up in acc.
    for (var innerRow = 0; innerRow < rowPerThread; innerRow = innerRow + 1) {
      for (var innerCol = 0; innerCol < colPerThread; innerCol = innerCol + 1) {
        acc[innerRow][innerCol] = 0.0;
      }
    }
    ${matmulSnippet}
  }
`;
    };

const matMulReadWriteFnSource =
<<<<<<< HEAD
    (component: number, hasBias: boolean, applyActivation: string, variables: IndicesHelper[], isChannelsLast = false):
        string => {
          const batchAVariable = variables[0];
          const batchBVariable = variables[1];
          const batchVariable = variables[2];
          const aVariable = variables[3];
          const bVariable = variables[4];
          const outputVariable = variables[5];
          const broadCastADims = getBroadcastDims(batchAVariable.shape, batchVariable.shape);
          const broadCastBDims = getBroadcastDims(batchBVariable.shape, batchVariable.shape);
          const getAIndices = () => {
            const aRank = aVariable.shape.length;
            const batchRank = batchVariable.shape.length;
            let resStr = `var aIndices: ${aVariable.type.indices};`;
            for (let i = aRank - 2 - 1, j = batchRank - 1; i >= 0; i--, j--) {
              resStr += `\naIndices[${i}] = ${batchRank > 1 ? `batchIndices[${j}]` : 'batchIndices'};`;
            }
            broadCastADims.forEach(i => {
              resStr += `\naIndices[${i}] = 0;`;
            });
            resStr += `\naIndices[${aRank - 2}] = u32(row);
=======
    (component: number, hasBias: boolean, applyActivation: string, variables: IndicesHelper[]): string => {
      const batchAVariable = variables[0];
      const batchBVariable = variables[1];
      const batchVariable = variables[2];
      const aVariable = variables[3];
      const bVariable = variables[4];
      const outputVariable = variables[5];
      const broadCastADims = getBroadcastDims(batchAVariable.shape, batchVariable.shape);
      const broadCastBDims = getBroadcastDims(batchBVariable.shape, batchVariable.shape);
      const dataType = tensorTypeToWsglStorageType(variables[0].type.tensor);
      const getAIndices = () => {
        const aRank = aVariable.shape.length;
        const batchRank = batchVariable.shape.length;
        let resStr = `var aIndices: ${aVariable.type.indices};`;
        for (let i = aRank - 2 - 1, j = batchRank - 1; i >= 0; i--, j--) {
          resStr += `\naIndices[${i}] = ${batchRank > 1 ? `batchIndices[${j}]` : 'batchIndices'};`;
        }
        broadCastADims.forEach(i => {
          resStr += `\naIndices[${i}] = 0;`;
        });
        resStr += `\naIndices[${aRank - 2}] = u32(row);
>>>>>>> 992f3e46
                   aIndices[${aRank - 1}] = u32(colIn);`;
            return resStr;
          };
          const getBIndices = () => {
            const bRank = bVariable.shape.length;
            const batchRank = batchVariable.shape.length;
            let resStr = `var bIndices: ${bVariable.type.indices};`;
            for (let i = bRank - 2 - 1, j = batchRank - 1; i >= 0; i--, j--) {
              resStr += `\nbIndices[${i}] = ${batchRank > 1 ? `batchIndices[${j}]` : 'batchIndices'};`;
            }
            broadCastBDims.forEach(i => {
              resStr += `\nbIndices[${i}] = 0;`;
            });
            resStr += `\nbIndices[${bRank - 2}] = u32(row);
                   bIndices[${bRank - 1}] = u32(colIn);`;
            return resStr;
          };
          const source = `
    fn mm_readA(batch: i32, row: i32, colIn: i32, batchIndices: ${batchVariable.type.indices}) -> ${
<<<<<<< HEAD
              typeSnippet(component)} {
      var value = ${typeSnippet(component)}(0.0);
=======
          typeSnippet(component, dataType)} {
      var value = ${typeSnippet(component, dataType)}(0.0);
>>>>>>> 992f3e46
      let col = colIn * ${component};
      if(row < dimAOuter && col < dimInner)
      {
        ${getAIndices()}
        value = ${aVariable.getByIndices('aIndices')};
      }
      return value;
    }

    fn mm_readB(batch: i32, row: i32, colIn: i32, batchIndices: ${batchVariable.type.indices}) -> ${
<<<<<<< HEAD
              typeSnippet(component)} {
      var value = ${typeSnippet(component)}(0.0);
=======
          typeSnippet(component, dataType)} {
      var value = ${typeSnippet(component, dataType)}(0.0);
>>>>>>> 992f3e46
      let col = colIn * ${component};
      if(row < dimInner && col < dimBOuter)
      {
        ${getBIndices()}
        value = ${bVariable.getByIndices('bIndices')};
      }
      return value;
    }

    fn mm_write(batch: i32, row: i32, colIn: i32, valueIn: ${typeSnippet(component, dataType)}) {
      let col = colIn * ${component};
      if (row < dimAOuter && col < dimBOuter) {
        var value = valueIn;
        let coords = vec3<i32>(batch, row, colIn);
        ${hasBias ? `value = value + ${isChannelsLast ? 'bias[colIn]' : `${typeSnippet(component)}(bias[row])`};` : ''}
        ${applyActivation}
        ${outputVariable.setByIndices('vec3<u32>(coords)', 'value')}
      }
    }
    `;
          return source;
        };

export const createMatmulProgramInfo =
    (metadata: ProgramMetadata, inputs: readonly TensorView[], activationAttributes: InternalActivationAttributes,
     outputShape: readonly number[], reshapedOutputShape?: readonly number[],
     isChannelsLast = false /* only used for conv2dByMatMul*/): ProgramInfo => {
      const aShape = inputs[0].dims;
      const bShape = inputs[1].dims;

      const outerDimsA = aShape.slice(0, -2);
      const outerDimsB = bShape.slice(0, -2);
      const outerDims = reshapedOutputShape ? reshapedOutputShape.slice(0, -2) : outputShape.slice(0, -2);
      const batchDims = inputVariable('batchDims', inputs[0].dataType, outerDims);
      const batchADims = inputVariable('batchADims', inputs[0].dataType, outerDimsA);
      const batchBDims = inputVariable('batchBDims', inputs[0].dataType, outerDimsB);
      const variables = [batchADims, batchBDims, batchDims];
      const batchSize = ShapeUtil.size(outerDims);

      const dimAOuter = aShape[aShape.length - 2];
      const dimInner = aShape[aShape.length - 1];
      const dimBOuter = bShape[bShape.length - 1];
      const isVec4 = dimInner % 4 === 0 && dimBOuter % 4 === 0;
      const {activationFunction, applyActivation} = getActicationSnippet(activationAttributes);

      // TODO: fine tune size
      const elementsPerThread = dimAOuter <= 8 ? [4, 1, 1] : [4, 4, 1];
      const workgroupSize: [number, number, number] = [8, 8, 1];
      const dispatch = [
        Math.ceil(dimBOuter / workgroupSize[0] / elementsPerThread[0]),
        Math.ceil(dimAOuter / workgroupSize[1] / elementsPerThread[1]),
        Math.ceil(batchSize / workgroupSize[2] / elementsPerThread[2])
      ];

      const dataType = tensorTypeToWsglStorageType(inputs[0].dataType);
      const components = isVec4 ? 4 : 1;
      const A = inputVariable('a', inputs[0].dataType, [...outerDimsA, dimAOuter, dimInner / components], components);
      const B = inputVariable('b', inputs[1].dataType, [...outerDimsB, dimInner, dimBOuter / components], components);
      const output =
          outputVariable('result', inputs[0].dataType, [batchSize, dimAOuter, dimBOuter / components], components);
      variables.push(A);
      variables.push(B);
      variables.push(output);
      const inputVariables = [A, B];
      const hasBias = inputs.length > 2;
      const declareFunctions = matMulReadWriteFnSource(components, hasBias, applyActivation, variables, isChannelsLast);
      if (hasBias) {
        const biasComponents = isChannelsLast ? components : 1;
        inputVariables.push(inputVariable('bias', inputs[2].dataType, inputs[2].dims, biasComponents));
      }
      const getShaderSource = (shaderHelper: ShaderHelper) => `
  const dimAOuter: i32 = ${dimAOuter};
  const dimBOuter: i32 = ${dimBOuter};
  const dimInner: i32 = ${dimInner};
  ${shaderHelper.declareVariables(...inputVariables, output)}
  ${declareFunctions}
  ${activationFunction}
  ${
          isVec4 ? makeMatMulPackedVec4Source(elementsPerThread, workgroupSize, dataType, batchDims) :
                   makeMatMulPackedSource(elementsPerThread, workgroupSize, dataType, batchDims)}
                   ${batchDims.impl()}`;
      return {
        ...metadata,
        outputs: [{dims: outputShape, dataType: inputs[0].dataType, gpuDataType: GpuDataType.default}],
        getShaderSource,
        dispatchGroup: () => ({x: dispatch[0], y: dispatch[1], z: dispatch[2]})
      };
    };<|MERGE_RESOLUTION|>--- conflicted
+++ resolved
@@ -90,7 +90,8 @@
             workPerThread[0]} must be 4.`);
       }
       return `
-var<workgroup> mm_Asub : array<array<vec${innerElementSize}<${type}>, ${tileAWidth / innerElementSize}>, ${tileAHight}>;
+var<workgroup> mm_Asub : array<array<vec${innerElementSize}<${type}>, ${tileAWidth / innerElementSize}>, ${
+          tileAHight}>;
 var<workgroup> mm_Bsub : array<array<vec4<${type}>, ${tileBOuter / workPerThread[0]}>, ${tileInner}>;
 
 const rowPerThread = ${workPerThread[1]};
@@ -339,7 +340,6 @@
     };
 
 const matMulReadWriteFnSource =
-<<<<<<< HEAD
     (component: number, hasBias: boolean, applyActivation: string, variables: IndicesHelper[], isChannelsLast = false):
         string => {
           const batchAVariable = variables[0];
@@ -350,6 +350,7 @@
           const outputVariable = variables[5];
           const broadCastADims = getBroadcastDims(batchAVariable.shape, batchVariable.shape);
           const broadCastBDims = getBroadcastDims(batchBVariable.shape, batchVariable.shape);
+          const dataType = tensorTypeToWsglStorageType(variables[0].type.tensor);
           const getAIndices = () => {
             const aRank = aVariable.shape.length;
             const batchRank = batchVariable.shape.length;
@@ -361,29 +362,6 @@
               resStr += `\naIndices[${i}] = 0;`;
             });
             resStr += `\naIndices[${aRank - 2}] = u32(row);
-=======
-    (component: number, hasBias: boolean, applyActivation: string, variables: IndicesHelper[]): string => {
-      const batchAVariable = variables[0];
-      const batchBVariable = variables[1];
-      const batchVariable = variables[2];
-      const aVariable = variables[3];
-      const bVariable = variables[4];
-      const outputVariable = variables[5];
-      const broadCastADims = getBroadcastDims(batchAVariable.shape, batchVariable.shape);
-      const broadCastBDims = getBroadcastDims(batchBVariable.shape, batchVariable.shape);
-      const dataType = tensorTypeToWsglStorageType(variables[0].type.tensor);
-      const getAIndices = () => {
-        const aRank = aVariable.shape.length;
-        const batchRank = batchVariable.shape.length;
-        let resStr = `var aIndices: ${aVariable.type.indices};`;
-        for (let i = aRank - 2 - 1, j = batchRank - 1; i >= 0; i--, j--) {
-          resStr += `\naIndices[${i}] = ${batchRank > 1 ? `batchIndices[${j}]` : 'batchIndices'};`;
-        }
-        broadCastADims.forEach(i => {
-          resStr += `\naIndices[${i}] = 0;`;
-        });
-        resStr += `\naIndices[${aRank - 2}] = u32(row);
->>>>>>> 992f3e46
                    aIndices[${aRank - 1}] = u32(colIn);`;
             return resStr;
           };
@@ -403,13 +381,8 @@
           };
           const source = `
     fn mm_readA(batch: i32, row: i32, colIn: i32, batchIndices: ${batchVariable.type.indices}) -> ${
-<<<<<<< HEAD
-              typeSnippet(component)} {
-      var value = ${typeSnippet(component)}(0.0);
-=======
-          typeSnippet(component, dataType)} {
+              typeSnippet(component, dataType)} {
       var value = ${typeSnippet(component, dataType)}(0.0);
->>>>>>> 992f3e46
       let col = colIn * ${component};
       if(row < dimAOuter && col < dimInner)
       {
@@ -420,13 +393,8 @@
     }
 
     fn mm_readB(batch: i32, row: i32, colIn: i32, batchIndices: ${batchVariable.type.indices}) -> ${
-<<<<<<< HEAD
-              typeSnippet(component)} {
-      var value = ${typeSnippet(component)}(0.0);
-=======
-          typeSnippet(component, dataType)} {
+              typeSnippet(component, dataType)} {
       var value = ${typeSnippet(component, dataType)}(0.0);
->>>>>>> 992f3e46
       let col = colIn * ${component};
       if(row < dimInner && col < dimBOuter)
       {
